// Copyright (C) Parity Technologies (UK) Ltd.
// This file is part of Polkadot.

// Polkadot is free software: you can redistribute it and/or modify
// it under the terms of the GNU General Public License as published by
// the Free Software Foundation, either version 3 of the License, or
// (at your option) any later version.

// Polkadot is distributed in the hope that it will be useful,
// but WITHOUT ANY WARRANTY; without even the implied warranty of
// MERCHANTABILITY or FITNESS FOR A PARTICULAR PURPOSE.  See the
// GNU General Public License for more details.

// You should have received a copy of the GNU General Public License
// along with Polkadot.  If not, see <http://www.gnu.org/licenses/>.

//! Assignment criteria VRF generation and checking.

use itertools::Itertools;
use parity_scale_codec::{Decode, Encode};
use polkadot_node_primitives::approval::{
	self as approval_types,
	v1::{AssignmentCert, AssignmentCertKind, DelayTranche, RelayVRFStory},
	v2::{AssignmentCertKindV2, AssignmentCertV2, CoreBitfield, VrfOutput, VrfProof, VrfSignature},
};
use polkadot_primitives::{
	AssignmentId, AssignmentPair, CandidateHash, CoreIndex, GroupIndex, IndexedVec, SessionInfo,
	ValidatorIndex,
};
use rand::{seq::SliceRandom, SeedableRng};
use rand_chacha::ChaCha20Rng;
use sc_keystore::LocalKeystore;
use sp_application_crypto::ByteArray;

use merlin::Transcript;
use schnorrkel::vrf::VRFInOut;

use std::{
	cmp::min,
	collections::{hash_map::Entry, HashMap},
};

use super::LOG_TARGET;

/// Details pertaining to our assignment on a block.
#[derive(Debug, Clone, Encode, Decode, PartialEq)]
pub struct OurAssignment {
	cert: AssignmentCertV2,
	tranche: DelayTranche,
	validator_index: ValidatorIndex,
	// Whether the assignment has been triggered already.
	triggered: bool,
}

impl OurAssignment {
<<<<<<< HEAD
	pub fn cert(&self) -> &AssignmentCert {
=======
	pub(crate) fn cert(&self) -> &AssignmentCertV2 {
>>>>>>> 490fb665
		&self.cert
	}

	pub(crate) fn tranche(&self) -> DelayTranche {
		self.tranche
	}

	pub(crate) fn validator_index(&self) -> ValidatorIndex {
		self.validator_index
	}

	pub(crate) fn triggered(&self) -> bool {
		self.triggered
	}

	pub(crate) fn mark_triggered(&mut self) {
		self.triggered = true;
	}
}

impl From<crate::approval_db::v2::OurAssignment> for OurAssignment {
	fn from(entry: crate::approval_db::v2::OurAssignment) -> Self {
		OurAssignment {
			cert: entry.cert,
			tranche: entry.tranche,
			validator_index: entry.validator_index,
			triggered: entry.triggered,
		}
	}
}

impl From<OurAssignment> for crate::approval_db::v2::OurAssignment {
	fn from(entry: OurAssignment) -> Self {
		Self {
			cert: entry.cert,
			tranche: entry.tranche,
			validator_index: entry.validator_index,
			triggered: entry.triggered,
		}
	}
}

// Combines the relay VRF story with a sample number if any.
fn relay_vrf_modulo_transcript_inner(
	mut transcript: Transcript,
	relay_vrf_story: RelayVRFStory,
	sample: Option<u32>,
) -> Transcript {
	transcript.append_message(b"RC-VRF", &relay_vrf_story.0);

	if let Some(sample) = sample {
		sample.using_encoded(|s| transcript.append_message(b"sample", s));
	}

	transcript
}

fn relay_vrf_modulo_transcript_v1(relay_vrf_story: RelayVRFStory, sample: u32) -> Transcript {
	relay_vrf_modulo_transcript_inner(
		Transcript::new(approval_types::v1::RELAY_VRF_MODULO_CONTEXT),
		relay_vrf_story,
		Some(sample),
	)
}

fn relay_vrf_modulo_transcript_v2(relay_vrf_story: RelayVRFStory) -> Transcript {
	relay_vrf_modulo_transcript_inner(
		Transcript::new(approval_types::v2::RELAY_VRF_MODULO_CONTEXT),
		relay_vrf_story,
		None,
	)
}

/// A hard upper bound on num_cores * target_checkers / num_validators
const MAX_MODULO_SAMPLES: usize = 40;

/// Takes the VRF output as input and returns a Vec of cores the validator is assigned
/// to as a tranche0 checker.
fn relay_vrf_modulo_cores(
	vrf_in_out: &VRFInOut,
	// Configuration - `relay_vrf_modulo_samples`.
	num_samples: u32,
	// Configuration - `n_cores`.
	max_cores: u32,
) -> Vec<CoreIndex> {
	let rand_chacha =
		ChaCha20Rng::from_seed(vrf_in_out.make_bytes::<<ChaCha20Rng as SeedableRng>::Seed>(
			approval_types::v2::CORE_RANDOMNESS_CONTEXT,
		));
	generate_samples(rand_chacha, num_samples as usize, max_cores as usize)
}

/// Generates `num_sumples` randomly from (0..max_cores) range
///
/// Note! The algorithm can't change because validators on the other
/// side won't be able to check the assignments until they update.
/// This invariant is tested with `generate_samples_invariant`, so the
/// tests will catch any subtle changes in the implementation of this function
/// and its dependencies.
fn generate_samples(
	mut rand_chacha: ChaCha20Rng,
	num_samples: usize,
	max_cores: usize,
) -> Vec<CoreIndex> {
	if num_samples as usize > MAX_MODULO_SAMPLES {
		gum::warn!(
			target: LOG_TARGET,
			n_cores = max_cores,
			num_samples,
			max_modulo_samples = MAX_MODULO_SAMPLES,
			"`num_samples` is greater than `MAX_MODULO_SAMPLES`",
		);
	}

	if 2 * num_samples > max_cores {
		gum::debug!(
			target: LOG_TARGET,
			n_cores = max_cores,
			num_samples,
			max_modulo_samples = MAX_MODULO_SAMPLES,
			"Suboptimal configuration `num_samples` should be less than `n_cores` / 2",
		);
	}

	let num_samples = min(MAX_MODULO_SAMPLES, min(num_samples, max_cores));

	let mut random_cores = (0..max_cores as u32).map(|val| val.into()).collect::<Vec<CoreIndex>>();
	let (samples, _) = random_cores.partial_shuffle(&mut rand_chacha, num_samples as usize);
	samples.into_iter().map(|val| *val).collect_vec()
}

fn relay_vrf_modulo_core(vrf_in_out: &VRFInOut, n_cores: u32) -> CoreIndex {
	let bytes: [u8; 4] = vrf_in_out.make_bytes(approval_types::v1::CORE_RANDOMNESS_CONTEXT);

	// interpret as little-endian u32.
	let random_core = u32::from_le_bytes(bytes) % n_cores;
	CoreIndex(random_core)
}

fn relay_vrf_delay_transcript(relay_vrf_story: RelayVRFStory, core_index: CoreIndex) -> Transcript {
	let mut t = Transcript::new(approval_types::v1::RELAY_VRF_DELAY_CONTEXT);
	t.append_message(b"RC-VRF", &relay_vrf_story.0);
	core_index.0.using_encoded(|s| t.append_message(b"core", s));
	t
}

fn relay_vrf_delay_tranche(
	vrf_in_out: &VRFInOut,
	num_delay_tranches: u32,
	zeroth_delay_tranche_width: u32,
) -> DelayTranche {
	let bytes: [u8; 4] = vrf_in_out.make_bytes(approval_types::v1::TRANCHE_RANDOMNESS_CONTEXT);

	// interpret as little-endian u32 and reduce by the number of tranches.
	let wide_tranche =
		u32::from_le_bytes(bytes) % (num_delay_tranches + zeroth_delay_tranche_width);

	// Consolidate early results to tranche zero so tranche zero is extra wide.
	wide_tranche.saturating_sub(zeroth_delay_tranche_width)
}

fn assigned_core_transcript(core_index: CoreIndex) -> Transcript {
	let mut t = Transcript::new(approval_types::v1::ASSIGNED_CORE_CONTEXT);
	core_index.0.using_encoded(|s| t.append_message(b"core", s));
	t
}

/// Information about the world assignments are being produced in.
<<<<<<< HEAD
#[derive(Clone)]
pub struct Config {
=======
#[derive(Clone, Debug)]
pub(crate) struct Config {
>>>>>>> 490fb665
	/// The assignment public keys for validators.
	assignment_keys: Vec<AssignmentId>,
	/// The groups of validators assigned to each core.
	validator_groups: IndexedVec<GroupIndex, Vec<ValidatorIndex>>,
	/// The number of availability cores used by the protocol during this session.
	pub n_cores: u32,
	/// The zeroth delay tranche width.
	zeroth_delay_tranche_width: u32,
	/// The number of samples we do of `relay_vrf_modulo`.
	relay_vrf_modulo_samples: u32,
	/// The number of delay tranches in total.
	n_delay_tranches: u32,
}

impl<'a> From<&'a SessionInfo> for Config {
	fn from(s: &'a SessionInfo) -> Self {
		Config {
			assignment_keys: s.assignment_keys.clone(),
			validator_groups: s.validator_groups.clone(),
			n_cores: s.n_cores,
			zeroth_delay_tranche_width: s.zeroth_delay_tranche_width,
			relay_vrf_modulo_samples: s.relay_vrf_modulo_samples,
			n_delay_tranches: s.n_delay_tranches,
		}
	}
}

/// A trait for producing and checking assignments. Used to mock.
pub(crate) trait AssignmentCriteria {
	fn compute_assignments(
		&self,
		keystore: &LocalKeystore,
		relay_vrf_story: RelayVRFStory,
		config: &Config,
		leaving_cores: Vec<(CandidateHash, CoreIndex, GroupIndex)>,
	) -> HashMap<CoreIndex, OurAssignment>;

	fn check_assignment_cert(
		&self,
		claimed_core_bitfield: CoreBitfield,
		validator_index: ValidatorIndex,
		config: &Config,
		relay_vrf_story: RelayVRFStory,
		assignment: &AssignmentCertV2,
		// Backing groups for each "leaving core".
		backing_groups: Vec<GroupIndex>,
	) -> Result<DelayTranche, InvalidAssignment>;
}

pub(crate) struct RealAssignmentCriteria;

impl AssignmentCriteria for RealAssignmentCriteria {
	fn compute_assignments(
		&self,
		keystore: &LocalKeystore,
		relay_vrf_story: RelayVRFStory,
		config: &Config,
		leaving_cores: Vec<(CandidateHash, CoreIndex, GroupIndex)>,
	) -> HashMap<CoreIndex, OurAssignment> {
		compute_assignments(keystore, relay_vrf_story, config, leaving_cores, false)
	}

	fn check_assignment_cert(
		&self,
		claimed_core_bitfield: CoreBitfield,
		validator_index: ValidatorIndex,
		config: &Config,
		relay_vrf_story: RelayVRFStory,
		assignment: &AssignmentCertV2,
		backing_groups: Vec<GroupIndex>,
	) -> Result<DelayTranche, InvalidAssignment> {
		check_assignment_cert(
			claimed_core_bitfield,
			validator_index,
			config,
			relay_vrf_story,
			assignment,
			backing_groups,
		)
	}
}

/// Compute the assignments for a given block. Returns a map containing all assignments to cores in
/// the block. If more than one assignment targets the given core, only the earliest assignment is
/// kept.
///
/// The `leaving_cores` parameter indicates all cores within the block where a candidate was
/// included, as well as the group index backing those.
///
/// The current description of the protocol assigns every validator to check every core. But at
/// different times. The idea is that most assignments are never triggered and fall by the wayside.
///
/// This will not assign to anything the local validator was part of the backing group for.
pub(crate) fn compute_assignments(
	keystore: &LocalKeystore,
	relay_vrf_story: RelayVRFStory,
	config: &Config,
	leaving_cores: impl IntoIterator<Item = (CandidateHash, CoreIndex, GroupIndex)> + Clone,
	enable_v2_assignments: bool,
) -> HashMap<CoreIndex, OurAssignment> {
	if config.n_cores == 0 ||
		config.assignment_keys.is_empty() ||
		config.validator_groups.is_empty()
	{
		gum::trace!(
			target: LOG_TARGET,
			n_cores = config.n_cores,
			has_assignment_keys = !config.assignment_keys.is_empty(),
			has_validator_groups = !config.validator_groups.is_empty(),
			"Not producing assignments because config is degenerate",
		);

		return HashMap::new()
	}

	let (index, assignments_key): (ValidatorIndex, AssignmentPair) = {
		let key = config.assignment_keys.iter().enumerate().find_map(|(i, p)| {
			match keystore.key_pair(p) {
				Ok(Some(pair)) => Some((ValidatorIndex(i as _), pair)),
				Ok(None) => None,
				Err(sc_keystore::Error::Unavailable) => None,
				Err(sc_keystore::Error::Io(e)) if e.kind() == std::io::ErrorKind::NotFound => None,
				Err(e) => {
					gum::warn!(target: LOG_TARGET, "Encountered keystore error: {:?}", e);
					None
				},
			}
		});

		match key {
			None => {
				gum::trace!(target: LOG_TARGET, "No assignment key");
				return HashMap::new()
			},
			Some(k) => k,
		}
	};

	// Ignore any cores where the assigned group is our own.
	let leaving_cores = leaving_cores
		.into_iter()
		.filter(|(_, _, g)| !is_in_backing_group(&config.validator_groups, index, *g))
		.map(|(c_hash, core, _)| (c_hash, core))
		.collect::<Vec<_>>();

	gum::trace!(
		target: LOG_TARGET,
		assignable_cores = leaving_cores.len(),
		"Assigning to candidates from different backing groups"
	);

	let assignments_key: &sp_application_crypto::sr25519::Pair = assignments_key.as_ref();
	let assignments_key: &schnorrkel::Keypair = assignments_key.as_ref();

	let mut assignments = HashMap::new();

	// First run `RelayVRFModulo` for each sample.
	if enable_v2_assignments {
		compute_relay_vrf_modulo_assignments_v2(
			&assignments_key,
			index,
			config,
			relay_vrf_story.clone(),
			leaving_cores.clone(),
			&mut assignments,
		);
	} else {
		compute_relay_vrf_modulo_assignments_v1(
			&assignments_key,
			index,
			config,
			relay_vrf_story.clone(),
			leaving_cores.clone(),
			&mut assignments,
		);
	}

	// Then run `RelayVRFDelay` once for the whole block.
	compute_relay_vrf_delay_assignments(
		&assignments_key,
		index,
		config,
		relay_vrf_story,
		leaving_cores,
		&mut assignments,
	);

	assignments
}

<<<<<<< HEAD
pub fn compute_relay_vrf_modulo_assignments(
=======
fn compute_relay_vrf_modulo_assignments_v1(
>>>>>>> 490fb665
	assignments_key: &schnorrkel::Keypair,
	validator_index: ValidatorIndex,
	config: &Config,
	relay_vrf_story: RelayVRFStory,
	leaving_cores: impl IntoIterator<Item = (CandidateHash, CoreIndex)> + Clone,
	assignments: &mut HashMap<CoreIndex, OurAssignment>,
) {
	for rvm_sample in 0..config.relay_vrf_modulo_samples {
		let mut core = CoreIndex::default();

		let maybe_assignment = {
			// Extra scope to ensure borrowing instead of moving core
			// into closure.
			let core = &mut core;
			assignments_key.vrf_sign_extra_after_check(
				relay_vrf_modulo_transcript_v1(relay_vrf_story.clone(), rvm_sample),
				|vrf_in_out| {
					*core = relay_vrf_modulo_core(&vrf_in_out, config.n_cores);
					if let Some((candidate_hash, _)) =
						leaving_cores.clone().into_iter().find(|(_, c)| c == core)
					{
						gum::trace!(
							target: LOG_TARGET,
							?candidate_hash,
							?core,
							?validator_index,
							tranche = 0,
							"RelayVRFModulo Assignment."
						);

						Some(assigned_core_transcript(*core))
					} else {
						None
					}
				},
			)
		};

		if let Some((vrf_in_out, vrf_proof, _)) = maybe_assignment {
			// Sanity: `core` is always initialized to non-default here, as the closure above
			// has been executed.
			let cert = AssignmentCert {
				kind: AssignmentCertKind::RelayVRFModulo { sample: rvm_sample },
				vrf: VrfSignature {
					output: VrfOutput(vrf_in_out.to_output()),
					proof: VrfProof(vrf_proof),
				},
			};

			// All assignments of type RelayVRFModulo have tranche 0.
			assignments.entry(core).or_insert(OurAssignment {
				cert: cert.into(),
				tranche: 0,
				validator_index,
				triggered: false,
			});
		}
	}
}

fn assigned_cores_transcript(core_bitfield: &CoreBitfield) -> Transcript {
	let mut t = Transcript::new(approval_types::v2::ASSIGNED_CORE_CONTEXT);
	core_bitfield.using_encoded(|s| t.append_message(b"cores", s));
	t
}

fn compute_relay_vrf_modulo_assignments_v2(
	assignments_key: &schnorrkel::Keypair,
	validator_index: ValidatorIndex,
	config: &Config,
	relay_vrf_story: RelayVRFStory,
	leaving_cores: Vec<(CandidateHash, CoreIndex)>,
	assignments: &mut HashMap<CoreIndex, OurAssignment>,
) {
	let mut assigned_cores = Vec::new();
	let leaving_cores = leaving_cores.iter().map(|(_, core)| core).collect::<Vec<_>>();

	let maybe_assignment = {
		let assigned_cores = &mut assigned_cores;
		assignments_key.vrf_sign_extra_after_check(
			relay_vrf_modulo_transcript_v2(relay_vrf_story.clone()),
			|vrf_in_out| {
				*assigned_cores = relay_vrf_modulo_cores(
					&vrf_in_out,
					config.relay_vrf_modulo_samples,
					config.n_cores,
				)
				.into_iter()
				.filter(|core| leaving_cores.contains(&core))
				.collect::<Vec<CoreIndex>>();

				if !assigned_cores.is_empty() {
					gum::trace!(
						target: LOG_TARGET,
						?assigned_cores,
						?validator_index,
						tranche = 0,
						"RelayVRFModuloCompact Assignment."
					);

					let assignment_bitfield: CoreBitfield = assigned_cores
						.clone()
						.try_into()
						.expect("Just checked `!assigned_cores.is_empty()`; qed");

					Some(assigned_cores_transcript(&assignment_bitfield))
				} else {
					None
				}
			},
		)
	};

	if let Some(assignment) = maybe_assignment.map(|(vrf_in_out, vrf_proof, _)| {
		let assignment_bitfield: CoreBitfield = assigned_cores
			.clone()
			.try_into()
			.expect("Just checked `!assigned_cores.is_empty()`; qed");

		let cert = AssignmentCertV2 {
			kind: AssignmentCertKindV2::RelayVRFModuloCompact {
				core_bitfield: assignment_bitfield.clone(),
			},
			vrf: VrfSignature {
				output: VrfOutput(vrf_in_out.to_output()),
				proof: VrfProof(vrf_proof),
			},
		};

		// All assignments of type RelayVRFModulo have tranche 0.
		OurAssignment { cert, tranche: 0, validator_index, triggered: false }
	}) {
		for core_index in assigned_cores {
			assignments.insert(core_index, assignment.clone());
		}
	}
}

fn compute_relay_vrf_delay_assignments(
	assignments_key: &schnorrkel::Keypair,
	validator_index: ValidatorIndex,
	config: &Config,
	relay_vrf_story: RelayVRFStory,
	leaving_cores: impl IntoIterator<Item = (CandidateHash, CoreIndex)>,
	assignments: &mut HashMap<CoreIndex, OurAssignment>,
) {
	for (candidate_hash, core) in leaving_cores {
		let (vrf_in_out, vrf_proof, _) =
			assignments_key.vrf_sign(relay_vrf_delay_transcript(relay_vrf_story.clone(), core));

		let tranche = relay_vrf_delay_tranche(
			&vrf_in_out,
			config.n_delay_tranches,
			config.zeroth_delay_tranche_width,
		);

		let cert = AssignmentCertV2 {
			kind: AssignmentCertKindV2::RelayVRFDelay { core_index: core },
			vrf: VrfSignature {
				output: VrfOutput(vrf_in_out.to_output()),
				proof: VrfProof(vrf_proof),
			},
		};

		let our_assignment = OurAssignment { cert, tranche, validator_index, triggered: false };

		let used = match assignments.entry(core) {
			Entry::Vacant(e) => {
				let _ = e.insert(our_assignment);
				true
			},
			Entry::Occupied(mut e) =>
				if e.get().tranche > our_assignment.tranche {
					e.insert(our_assignment);
					true
				} else {
					false
				},
		};

		if used {
			gum::trace!(
				target: LOG_TARGET,
				?candidate_hash,
				?core,
				?validator_index,
				tranche,
				"RelayVRFDelay Assignment",
			);
		}
	}
}

/// Assignment invalid.
#[derive(Debug, Clone, Copy, PartialEq, Eq)]
pub struct InvalidAssignment(pub(crate) InvalidAssignmentReason);

impl std::fmt::Display for InvalidAssignment {
	fn fmt(&self, f: &mut std::fmt::Formatter) -> std::fmt::Result {
		write!(f, "Invalid Assignment: {:?}", self.0)
	}
}

impl std::error::Error for InvalidAssignment {}

/// Failure conditions when checking an assignment cert.
#[derive(Debug, Clone, Copy, PartialEq, Eq)]
pub(crate) enum InvalidAssignmentReason {
	ValidatorIndexOutOfBounds,
	SampleOutOfBounds,
	CoreIndexOutOfBounds,
	InvalidAssignmentKey,
	IsInBackingGroup,
	VRFModuloCoreIndexMismatch,
	VRFModuloOutputMismatch,
	VRFDelayCoreIndexMismatch,
	VRFDelayOutputMismatch,
	InvalidArguments,
	/// Assignment vrf check resulted in 0 assigned cores.
	NullAssignment,
}

/// Checks the crypto of an assignment cert. Failure conditions:
///   * Validator index out of bounds
///   * VRF signature check fails
///   * VRF output doesn't match assigned cores
///   * Core is not covered by extra data in signature
///   * Core index out of bounds
///   * Sample is out of bounds
///   * Validator is present in backing group.
///
/// This function does not check whether the core is actually a valid assignment or not. That should
/// be done outside the scope of this function.
pub(crate) fn check_assignment_cert(
	claimed_core_indices: CoreBitfield,
	validator_index: ValidatorIndex,
	config: &Config,
	relay_vrf_story: RelayVRFStory,
	assignment: &AssignmentCertV2,
	backing_groups: Vec<GroupIndex>,
) -> Result<DelayTranche, InvalidAssignment> {
	use InvalidAssignmentReason as Reason;

	let validator_public = config
		.assignment_keys
		.get(validator_index.0 as usize)
		.ok_or(InvalidAssignment(Reason::ValidatorIndexOutOfBounds))?;

	let public = schnorrkel::PublicKey::from_bytes(validator_public.as_slice())
		.map_err(|_| InvalidAssignment(Reason::InvalidAssignmentKey))?;

	// Check that we have all backing groups for claimed cores.
	if claimed_core_indices.count_ones() == 0 ||
		claimed_core_indices.count_ones() != backing_groups.len()
	{
		return Err(InvalidAssignment(Reason::InvalidArguments))
	}

	// Check that the validator was not part of the backing group
	// and not already assigned.
	for (claimed_core, backing_group) in claimed_core_indices.iter_ones().zip(backing_groups.iter())
	{
		if claimed_core >= config.n_cores as usize {
			return Err(InvalidAssignment(Reason::CoreIndexOutOfBounds))
		}

		let is_in_backing =
			is_in_backing_group(&config.validator_groups, validator_index, *backing_group);

		if is_in_backing {
			return Err(InvalidAssignment(Reason::IsInBackingGroup))
		}
	}

	let vrf_output = &assignment.vrf.output;
	let vrf_proof = &assignment.vrf.proof;
	let first_claimed_core_index =
		claimed_core_indices.first_one().expect("Checked above; qed") as u32;

	match &assignment.kind {
		AssignmentCertKindV2::RelayVRFModuloCompact { core_bitfield } => {
			// Check that claimed core bitfield match the one from certificate.
			if &claimed_core_indices != core_bitfield {
				return Err(InvalidAssignment(Reason::VRFModuloCoreIndexMismatch))
			}

			let (vrf_in_out, _) = public
				.vrf_verify_extra(
					relay_vrf_modulo_transcript_v2(relay_vrf_story),
					&vrf_output.0,
					&vrf_proof.0,
					assigned_cores_transcript(core_bitfield),
				)
				.map_err(|_| InvalidAssignment(Reason::VRFModuloOutputMismatch))?;

			let resulting_cores = relay_vrf_modulo_cores(
				&vrf_in_out,
				config.relay_vrf_modulo_samples,
				config.n_cores,
			);

			// Currently validators can opt out of checking specific cores.
			// This is the same issue to how validator can opt out and not send their assignments in
			// the first place. Ensure that the `vrf_in_out` actually includes all of the claimed
			// cores.
			for claimed_core_index in claimed_core_indices.iter_ones() {
				if !resulting_cores.contains(&CoreIndex(claimed_core_index as u32)) {
					gum::debug!(
						target: LOG_TARGET,
						?resulting_cores,
						?claimed_core_indices,
						vrf_modulo_cores = ?resulting_cores,
						"Assignment claimed cores mismatch",
					);
					return Err(InvalidAssignment(Reason::VRFModuloCoreIndexMismatch))
				}
			}

			Ok(0)
		},
		AssignmentCertKindV2::RelayVRFModulo { sample } => {
			if *sample >= config.relay_vrf_modulo_samples {
				return Err(InvalidAssignment(Reason::SampleOutOfBounds))
			}

			// Enforce claimed candidates is 1.
			if claimed_core_indices.count_ones() != 1 {
				gum::warn!(
					target: LOG_TARGET,
					?claimed_core_indices,
					"`RelayVRFModulo` assignment must always claim 1 core",
				);
				return Err(InvalidAssignment(Reason::InvalidArguments))
			}

			let (vrf_in_out, _) = public
				.vrf_verify_extra(
					relay_vrf_modulo_transcript_v1(relay_vrf_story, *sample),
					&vrf_output.0,
					&vrf_proof.0,
					assigned_core_transcript(CoreIndex(first_claimed_core_index)),
				)
				.map_err(|_| InvalidAssignment(Reason::VRFModuloOutputMismatch))?;

			let core = relay_vrf_modulo_core(&vrf_in_out, config.n_cores);
			// ensure that the `vrf_in_out` actually gives us the claimed core.
			if core.0 == first_claimed_core_index {
				Ok(0)
			} else {
				gum::debug!(
					target: LOG_TARGET,
					?core,
					?claimed_core_indices,
					"Assignment claimed cores mismatch",
				);
				Err(InvalidAssignment(Reason::VRFModuloCoreIndexMismatch))
			}
		},
		AssignmentCertKindV2::RelayVRFDelay { core_index } => {
			// Enforce claimed candidates is 1.
			if claimed_core_indices.count_ones() != 1 {
				gum::debug!(
					target: LOG_TARGET,
					?claimed_core_indices,
					"`RelayVRFDelay` assignment must always claim 1 core",
				);
				return Err(InvalidAssignment(Reason::InvalidArguments))
			}

			if core_index.0 != first_claimed_core_index {
				return Err(InvalidAssignment(Reason::VRFDelayCoreIndexMismatch))
			}

			let (vrf_in_out, _) = public
				.vrf_verify(
					relay_vrf_delay_transcript(relay_vrf_story, *core_index),
					&vrf_output.0,
					&vrf_proof.0,
				)
				.map_err(|_| InvalidAssignment(Reason::VRFDelayOutputMismatch))?;

			Ok(relay_vrf_delay_tranche(
				&vrf_in_out,
				config.n_delay_tranches,
				config.zeroth_delay_tranche_width,
			))
		},
	}
}

fn is_in_backing_group(
	validator_groups: &IndexedVec<GroupIndex, Vec<ValidatorIndex>>,
	validator: ValidatorIndex,
	group: GroupIndex,
) -> bool {
	validator_groups.get(group).map_or(false, |g| g.contains(&validator))
}

/// Migration helpers.
impl From<crate::approval_db::v1::OurAssignment> for OurAssignment {
	fn from(value: crate::approval_db::v1::OurAssignment) -> Self {
		Self {
			cert: value.cert.into(),
			tranche: value.tranche,
			validator_index: value.validator_index,
			// Whether the assignment has been triggered already.
			triggered: value.triggered,
		}
	}
}

#[cfg(test)]
mod tests {
	use super::*;
	use crate::import::tests::garbage_vrf_signature;
	use polkadot_primitives::{Hash, ASSIGNMENT_KEY_TYPE_ID};
	use sp_application_crypto::sr25519;
	use sp_core::crypto::Pair as PairT;
	use sp_keyring::sr25519::Keyring as Sr25519Keyring;
	use sp_keystore::Keystore;

	// sets up a keystore with the given keyring accounts.
	fn make_keystore(accounts: &[Sr25519Keyring]) -> LocalKeystore {
		let store = LocalKeystore::in_memory();

		for s in accounts.iter().copied().map(|k| k.to_seed()) {
			store.sr25519_generate_new(ASSIGNMENT_KEY_TYPE_ID, Some(s.as_str())).unwrap();
		}

		store
	}

	fn assignment_keys(accounts: &[Sr25519Keyring]) -> Vec<AssignmentId> {
		assignment_keys_plus_random(accounts, 0)
	}

	fn assignment_keys_plus_random(
		accounts: &[Sr25519Keyring],
		random: usize,
	) -> Vec<AssignmentId> {
		let gen_random =
			(0..random).map(|_| AssignmentId::from(sr25519::Pair::generate().0.public()));

		accounts
			.iter()
			.map(|k| AssignmentId::from(k.public()))
			.chain(gen_random)
			.collect()
	}

	fn basic_groups(
		n_validators: usize,
		n_groups: usize,
	) -> IndexedVec<GroupIndex, Vec<ValidatorIndex>> {
		let size = n_validators / n_groups;
		let big_groups = n_validators % n_groups;
		let scraps = n_groups * size;

		(0..n_groups)
			.map(|i| {
				(i * size..(i + 1) * size)
					.chain(if i < big_groups { Some(scraps + i) } else { None })
					.map(|j| ValidatorIndex(j as _))
					.collect::<Vec<_>>()
			})
			.collect()
	}

	#[test]
	fn assignments_produced_for_non_backing() {
		let keystore = make_keystore(&[Sr25519Keyring::Alice]);

		let c_a = CandidateHash(Hash::repeat_byte(0));
		let c_b = CandidateHash(Hash::repeat_byte(1));

		let relay_vrf_story = RelayVRFStory([42u8; 32]);
		let assignments = compute_assignments(
			&keystore,
			relay_vrf_story,
			&Config {
				assignment_keys: assignment_keys(&[
					Sr25519Keyring::Alice,
					Sr25519Keyring::Bob,
					Sr25519Keyring::Charlie,
				]),
				validator_groups: IndexedVec::<GroupIndex, Vec<ValidatorIndex>>::from(vec![
					vec![ValidatorIndex(0)],
					vec![ValidatorIndex(1), ValidatorIndex(2)],
				]),
				n_cores: 2,
				zeroth_delay_tranche_width: 10,
				relay_vrf_modulo_samples: 10,
				n_delay_tranches: 40,
			},
			vec![(c_a, CoreIndex(0), GroupIndex(1)), (c_b, CoreIndex(1), GroupIndex(0))],
			false,
		);

		// Note that alice is in group 0, which was the backing group for core 1.
		// Alice should have self-assigned to check core 0 but not 1.
		assert_eq!(assignments.len(), 1);
		assert!(assignments.get(&CoreIndex(0)).is_some());
	}

	#[test]
	fn assign_to_nonzero_core() {
		let keystore = make_keystore(&[Sr25519Keyring::Alice]);

		let c_a = CandidateHash(Hash::repeat_byte(0));
		let c_b = CandidateHash(Hash::repeat_byte(1));

		let relay_vrf_story = RelayVRFStory([42u8; 32]);
		let assignments = compute_assignments(
			&keystore,
			relay_vrf_story,
			&Config {
				assignment_keys: assignment_keys(&[
					Sr25519Keyring::Alice,
					Sr25519Keyring::Bob,
					Sr25519Keyring::Charlie,
				]),
				validator_groups: IndexedVec::<GroupIndex, Vec<ValidatorIndex>>::from(vec![
					vec![ValidatorIndex(0)],
					vec![ValidatorIndex(1), ValidatorIndex(2)],
				]),
				n_cores: 2,
				zeroth_delay_tranche_width: 10,
				relay_vrf_modulo_samples: 10,
				n_delay_tranches: 40,
			},
			vec![(c_a, CoreIndex(0), GroupIndex(0)), (c_b, CoreIndex(1), GroupIndex(1))],
			false,
		);

		assert_eq!(assignments.len(), 1);
		assert!(assignments.get(&CoreIndex(1)).is_some());
	}

	#[test]
	fn succeeds_empty_for_0_cores() {
		let keystore = make_keystore(&[Sr25519Keyring::Alice]);

		let relay_vrf_story = RelayVRFStory([42u8; 32]);
		let assignments = compute_assignments(
			&keystore,
			relay_vrf_story,
			&Config {
				assignment_keys: assignment_keys(&[
					Sr25519Keyring::Alice,
					Sr25519Keyring::Bob,
					Sr25519Keyring::Charlie,
				]),
				validator_groups: Default::default(),
				n_cores: 0,
				zeroth_delay_tranche_width: 10,
				relay_vrf_modulo_samples: 10,
				n_delay_tranches: 40,
			},
			vec![],
			false,
		);

		assert!(assignments.is_empty());
	}

	#[derive(Debug)]
	struct MutatedAssignment {
		cores: CoreBitfield,
		cert: AssignmentCertV2,
		groups: Vec<GroupIndex>,
		own_group: GroupIndex,
		val_index: ValidatorIndex,
		config: Config,
	}

	// This fails if the closure requests to skip everything.
	fn check_mutated_assignments(
		n_validators: usize,
		n_cores: usize,
		rotation_offset: usize,
		f: impl Fn(&mut MutatedAssignment) -> Option<bool>, // None = skip
	) {
		let keystore = make_keystore(&[Sr25519Keyring::Alice]);

		let group_for_core = |i| GroupIndex(((i + rotation_offset) % n_cores) as _);

		let config = Config {
			assignment_keys: assignment_keys_plus_random(
				&[Sr25519Keyring::Alice],
				n_validators - 1,
			),
			validator_groups: basic_groups(n_validators, n_cores),
			n_cores: n_cores as u32,
			zeroth_delay_tranche_width: 10,
			relay_vrf_modulo_samples: 15,
			n_delay_tranches: 40,
		};

		let relay_vrf_story = RelayVRFStory([42u8; 32]);
		let mut assignments = compute_assignments(
			&keystore,
			relay_vrf_story.clone(),
			&config,
			(0..n_cores)
				.map(|i| {
					(
						CandidateHash(Hash::repeat_byte(i as u8)),
						CoreIndex(i as u32),
						group_for_core(i),
					)
				})
				.collect::<Vec<_>>(),
			false,
		);

		// Extend with v2 assignments as well
		assignments.extend(compute_assignments(
			&keystore,
			relay_vrf_story.clone(),
			&config,
			(0..n_cores)
				.map(|i| {
					(
						CandidateHash(Hash::repeat_byte(i as u8)),
						CoreIndex(i as u32),
						group_for_core(i),
					)
				})
				.collect::<Vec<_>>(),
			true,
		));

		let mut counted = 0;
		for (core, assignment) in assignments {
			let cores = match assignment.cert.kind.clone() {
				AssignmentCertKindV2::RelayVRFModuloCompact { core_bitfield } => core_bitfield,
				AssignmentCertKindV2::RelayVRFModulo { sample: _ } => core.into(),
				AssignmentCertKindV2::RelayVRFDelay { core_index } => core_index.into(),
			};

			let mut mutated = MutatedAssignment {
				cores: cores.clone(),
				groups: cores.iter_ones().map(|core| group_for_core(core)).collect(),
				cert: assignment.cert,
				own_group: GroupIndex(0),
				val_index: ValidatorIndex(0),
				config: config.clone(),
			};
			let expected = match f(&mut mutated) {
				None => continue,
				Some(e) => e,
			};

			counted += 1;

			let is_good = check_assignment_cert(
				mutated.cores,
				mutated.val_index,
				&mutated.config,
				relay_vrf_story.clone(),
				&mutated.cert,
				mutated.groups,
			)
			.is_ok();

			assert_eq!(expected, is_good);
		}

		assert!(counted > 0);
	}

	#[test]
	fn computed_assignments_pass_checks() {
		check_mutated_assignments(200, 100, 25, |_| Some(true));
	}

	#[test]
	fn check_rejects_claimed_core_out_of_bounds() {
		check_mutated_assignments(200, 100, 25, |m| {
			m.cores = CoreIndex(100).into();
			Some(false)
		});
	}

	#[test]
	fn check_rejects_in_backing_group() {
		check_mutated_assignments(200, 100, 25, |m| {
			m.groups[0] = m.own_group;
			Some(false)
		});
	}

	#[test]
	fn check_rejects_nonexistent_key() {
		check_mutated_assignments(200, 100, 25, |m| {
			m.val_index.0 += 200;
			Some(false)
		});
	}

	#[test]
	fn check_rejects_delay_bad_vrf() {
		check_mutated_assignments(40, 100, 8, |m| {
			let vrf_signature = garbage_vrf_signature();
			match m.cert.kind.clone() {
				AssignmentCertKindV2::RelayVRFDelay { .. } => {
					m.cert.vrf = vrf_signature;
					Some(false)
				},
				_ => None, // skip everything else.
			}
		});
	}

	#[test]
	fn check_rejects_modulo_bad_vrf() {
		check_mutated_assignments(200, 100, 25, |m| {
			let vrf_signature = garbage_vrf_signature();
			match m.cert.kind.clone() {
				AssignmentCertKindV2::RelayVRFModulo { .. } => {
					m.cert.vrf = vrf_signature;
					Some(false)
				},
				AssignmentCertKindV2::RelayVRFModuloCompact { .. } => {
					m.cert.vrf = vrf_signature;
					Some(false)
				},
				_ => None, // skip everything else.
			}
		});
	}

	#[test]
	fn check_rejects_modulo_sample_out_of_bounds() {
		check_mutated_assignments(200, 100, 25, |m| {
			match m.cert.kind.clone() {
				AssignmentCertKindV2::RelayVRFModulo { sample } => {
					m.config.relay_vrf_modulo_samples = sample;
					Some(false)
				},
				AssignmentCertKindV2::RelayVRFModuloCompact { core_bitfield: _ } => Some(true),
				_ => None, // skip everything else.
			}
		});
	}

	#[test]
	fn check_rejects_delay_claimed_core_wrong() {
		check_mutated_assignments(200, 100, 25, |m| {
			match m.cert.kind.clone() {
				AssignmentCertKindV2::RelayVRFDelay { .. } => {
					// for core in &mut m.cores {
					// 	core.0 = (core.0 + 1) % 100;
					// }
					m.cores = CoreIndex((m.cores.first_one().unwrap() + 1) as u32 % 100).into();
					Some(false)
				},
				_ => None, // skip everything else.
			}
		});
	}

	#[test]
	fn check_rejects_modulo_core_wrong() {
		check_mutated_assignments(200, 100, 25, |m| {
			match m.cert.kind.clone() {
				AssignmentCertKindV2::RelayVRFModulo { .. } |
				AssignmentCertKindV2::RelayVRFModuloCompact { .. } => {
					m.cores = CoreIndex((m.cores.first_one().unwrap() + 1) as u32 % 100).into();

					Some(false)
				},
				_ => None, // skip everything else.
			}
		});
	}

	#[test]
	fn generate_samples_invariant() {
		let seed = [
			1, 0, 52, 0, 0, 0, 0, 0, 1, 0, 10, 0, 22, 32, 0, 0, 2, 0, 55, 49, 0, 11, 0, 0, 3, 0, 0,
			0, 0, 0, 2, 92,
		];
		let rand_chacha = ChaCha20Rng::from_seed(seed);

		let samples = generate_samples(rand_chacha.clone(), 6, 100);
		let expected = vec![19, 79, 17, 75, 66, 30].into_iter().map(Into::into).collect_vec();
		assert_eq!(samples, expected);

		let samples = generate_samples(rand_chacha.clone(), 6, 7);
		let expected = vec![0, 3, 6, 5, 4, 2].into_iter().map(Into::into).collect_vec();
		assert_eq!(samples, expected);

		let samples = generate_samples(rand_chacha.clone(), 6, 12);
		let expected = vec![2, 4, 7, 5, 11, 3].into_iter().map(Into::into).collect_vec();
		assert_eq!(samples, expected);

		let samples = generate_samples(rand_chacha.clone(), 1, 100);
		let expected = vec![30].into_iter().map(Into::into).collect_vec();
		assert_eq!(samples, expected);

		let samples = generate_samples(rand_chacha.clone(), 0, 100);
		let expected = vec![];
		assert_eq!(samples, expected);

		let samples = generate_samples(rand_chacha, MAX_MODULO_SAMPLES + 1, 100);
		let expected = vec![
			42, 54, 55, 93, 64, 27, 49, 15, 83, 71, 62, 1, 43, 77, 97, 41, 7, 69, 0, 88, 59, 14,
			23, 87, 47, 4, 51, 12, 74, 56, 50, 44, 9, 82, 19, 79, 17, 75, 66, 30,
		]
		.into_iter()
		.map(Into::into)
		.collect_vec();
		assert_eq!(samples, expected);
	}
}<|MERGE_RESOLUTION|>--- conflicted
+++ resolved
@@ -53,11 +53,7 @@
 }
 
 impl OurAssignment {
-<<<<<<< HEAD
-	pub fn cert(&self) -> &AssignmentCert {
-=======
-	pub(crate) fn cert(&self) -> &AssignmentCertV2 {
->>>>>>> 490fb665
+	pub fn cert(&self) -> &AssignmentCertV2 {
 		&self.cert
 	}
 
@@ -226,13 +222,8 @@
 }
 
 /// Information about the world assignments are being produced in.
-<<<<<<< HEAD
-#[derive(Clone)]
+#[derive(Clone, Debug)]
 pub struct Config {
-=======
-#[derive(Clone, Debug)]
-pub(crate) struct Config {
->>>>>>> 490fb665
 	/// The assignment public keys for validators.
 	assignment_keys: Vec<AssignmentId>,
 	/// The groups of validators assigned to each core.
@@ -423,11 +414,7 @@
 	assignments
 }
 
-<<<<<<< HEAD
-pub fn compute_relay_vrf_modulo_assignments(
-=======
-fn compute_relay_vrf_modulo_assignments_v1(
->>>>>>> 490fb665
+pub fn compute_relay_vrf_modulo_assignments_v1(
 	assignments_key: &schnorrkel::Keypair,
 	validator_index: ValidatorIndex,
 	config: &Config,
