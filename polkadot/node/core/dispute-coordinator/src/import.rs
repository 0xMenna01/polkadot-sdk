// Copyright (C) Parity Technologies (UK) Ltd.
// This file is part of Polkadot.

// Polkadot is free software: you can redistribute it and/or modify
// it under the terms of the GNU General Public License as published by
// the Free Software Foundation, either version 3 of the License, or
// (at your option) any later version.

// Polkadot is distributed in the hope that it will be useful,
// but WITHOUT ANY WARRANTY; without even the implied warranty of
// MERCHANTABILITY or FITNESS FOR A PARTICULAR PURPOSE.  See the
// GNU General Public License for more details.

// You should have received a copy of the GNU General Public License
// along with Polkadot.  If not, see <http://www.gnu.org/licenses/>.

//! Vote import logic.
//!
//! This module encapsulates the actual logic for importing new votes and provides easy access of
//! the current state for votes for a particular candidate.
//!
//! In particular there is `CandidateVoteState` which tells what can be concluded for a particular
//! set of votes. E.g. whether a dispute is ongoing, whether it is confirmed, concluded, ..
//!
//! Then there is `ImportResult` which reveals information about what changed once additional votes
//! got imported on top of an existing `CandidateVoteState` and reveals "dynamic" information, like
//! whether due to the import a dispute was raised/got confirmed, ...

use std::collections::{BTreeMap, HashMap, HashSet};

use polkadot_node_primitives::{
	disputes::ValidCandidateVotes, CandidateVotes, DisputeStatus, SignedDisputeStatement, Timestamp,
};
use polkadot_node_subsystem::overseer;
use polkadot_node_subsystem_util::runtime::RuntimeInfo;
use polkadot_primitives::{
<<<<<<< HEAD
	CandidateHash, CandidateReceipt, DisputeStatement, Hash, IndexedVec, SessionIndex, SessionInfo,
	ValidDisputeStatementKind, ValidatorId, ValidatorIndex, ValidatorPair, ValidatorSignature,
=======
	CandidateReceipt, DisputeStatement, ExecutorParams, Hash, IndexedVec, SessionIndex,
	SessionInfo, ValidDisputeStatementKind, ValidatorId, ValidatorIndex, ValidatorPair,
	ValidatorSignature,
>>>>>>> c0a4ce1f
};
use sc_keystore::LocalKeystore;

use crate::LOG_TARGET;

/// (Session) environment of a candidate.
pub struct CandidateEnvironment<'a> {
	/// The session the candidate appeared in.
	session_index: SessionIndex,
	/// Session for above index.
	session: &'a SessionInfo,
	/// Executor parameters for the session.
	executor_params: &'a ExecutorParams,
	/// Validator indices controlled by this node.
	controlled_indices: HashSet<ValidatorIndex>,
}

#[overseer::contextbounds(DisputeCoordinator, prefix = self::overseer)]
impl<'a> CandidateEnvironment<'a> {
	/// Create `CandidateEnvironment`.
	///
	/// Return: `None` in case session is outside of session window.
	pub async fn new<Context>(
		keystore: &LocalKeystore,
		ctx: &mut Context,
		runtime_info: &'a mut RuntimeInfo,
		session_index: SessionIndex,
		relay_parent: Hash,
	) -> Option<CandidateEnvironment<'a>> {
		let (session, executor_params) = match runtime_info
			.get_session_info_by_index(ctx.sender(), relay_parent, session_index)
			.await
		{
			Ok(extended_session_info) =>
				(&extended_session_info.session_info, &extended_session_info.executor_params),
			Err(_) => return None,
		};

		let controlled_indices = find_controlled_validator_indices(keystore, &session.validators);
		Some(Self { session_index, session, executor_params, controlled_indices })
	}

	/// Validators in the candidate's session.
	pub fn validators(&self) -> &IndexedVec<ValidatorIndex, ValidatorId> {
		&self.session.validators
	}

	/// `SessionInfo` for the candidate's session.
	pub fn session_info(&self) -> &SessionInfo {
		&self.session
	}

	/// Executor parameters for the candidate's session
	pub fn executor_params(&self) -> &ExecutorParams {
		&self.executor_params
	}

	/// Retrieve `SessionIndex` for this environment.
	pub fn session_index(&self) -> SessionIndex {
		self.session_index
	}

	/// Indices controlled by this node.
	pub fn controlled_indices(&'a self) -> &'a HashSet<ValidatorIndex> {
		&self.controlled_indices
	}
}

/// Whether or not we already issued some statement about a candidate.
pub enum OwnVoteState {
	/// Our votes, if any.
	Voted(Vec<(ValidatorIndex, (DisputeStatement, ValidatorSignature))>),

	/// We are not a parachain validator in the session.
	///
	/// Hence we cannot vote.
	CannotVote,
}

impl OwnVoteState {
	fn new(votes: &CandidateVotes, env: &CandidateEnvironment) -> Self {
		let controlled_indices = env.controlled_indices();
		if controlled_indices.is_empty() {
			return Self::CannotVote
		}

		let our_valid_votes = controlled_indices
			.iter()
			.filter_map(|i| votes.valid.raw().get_key_value(i))
			.map(|(index, (kind, sig))| {
				(*index, (DisputeStatement::Valid(kind.clone()), sig.clone()))
			});
		let our_invalid_votes = controlled_indices
			.iter()
			.filter_map(|i| votes.invalid.get_key_value(i))
			.map(|(index, (kind, sig))| (*index, (DisputeStatement::Invalid(*kind), sig.clone())));

		Self::Voted(our_valid_votes.chain(our_invalid_votes).collect())
	}

	/// Is a vote from us missing but we are a validator able to vote?
	fn vote_missing(&self) -> bool {
		match self {
			Self::Voted(votes) if votes.is_empty() => true,
			Self::Voted(_) | Self::CannotVote => false,
		}
	}

	/// Get own approval votes, if any.
	///
	/// Empty iterator means, no approval votes. `None` means, there will never be any (we cannot
	/// vote).
	fn approval_votes(
		&self,
	) -> Option<impl Iterator<Item = (ValidatorIndex, &ValidatorSignature)>> {
		match self {
			Self::Voted(votes) => Some(votes.iter().filter_map(|(index, (kind, sig))| {
				if let DisputeStatement::Valid(ValidDisputeStatementKind::ApprovalChecking) = kind {
					Some((*index, sig))
				} else {
					None
				}
			})),
			Self::CannotVote => None,
		}
	}

	/// Get our votes if there are any.
	///
	/// Empty iterator means, no votes. `None` means, there will never be any (we cannot
	/// vote).
	fn votes(&self) -> Option<&Vec<(ValidatorIndex, (DisputeStatement, ValidatorSignature))>> {
		match self {
			Self::Voted(votes) => Some(&votes),
			Self::CannotVote => None,
		}
	}
}

/// Complete state of votes for a candidate.
///
/// All votes + information whether a dispute is ongoing, confirmed, concluded, whether we already
/// voted, ...
pub struct CandidateVoteState<Votes> {
	/// Votes already existing for the candidate + receipt.
	votes: Votes,

	/// Information about own votes:
	own_vote: OwnVoteState,

	/// Current dispute status, if there is any.
	dispute_status: Option<DisputeStatus>,

	/// Are there `byzantine threshold + 1` invalid votes
	byzantine_threshold_against: bool,
}

impl CandidateVoteState<CandidateVotes> {
	/// Create an empty `CandidateVoteState`
	///
	/// in case there have not been any previous votes.
	pub fn new_from_receipt(candidate_receipt: CandidateReceipt) -> Self {
		let votes = CandidateVotes {
			candidate_receipt,
			valid: ValidCandidateVotes::new(),
			invalid: BTreeMap::new(),
		};
		Self {
			votes,
			own_vote: OwnVoteState::CannotVote,
			dispute_status: None,
			byzantine_threshold_against: false,
		}
	}

	/// Create a new `CandidateVoteState` from already existing votes.
	pub fn new(votes: CandidateVotes, env: &CandidateEnvironment, now: Timestamp) -> Self {
		let own_vote = OwnVoteState::new(&votes, env);

		let n_validators = env.validators().len();

		let supermajority_threshold = polkadot_primitives::supermajority_threshold(n_validators);

		// We have a dispute, if we have votes on both sides:
		let is_disputed = !votes.invalid.is_empty() && !votes.valid.raw().is_empty();

		let (dispute_status, byzantine_threshold_against) = if is_disputed {
			let mut status = DisputeStatus::active();
			let byzantine_threshold = polkadot_primitives::byzantine_threshold(n_validators);
			let is_confirmed = votes.voted_indices().len() > byzantine_threshold;
			if is_confirmed {
				status = status.confirm();
			};
			let concluded_for = votes.valid.raw().len() >= supermajority_threshold;
			if concluded_for {
				status = status.conclude_for(now);
			};

			let concluded_against = votes.invalid.len() >= supermajority_threshold;
			if concluded_against {
				status = status.conclude_against(now);
			};
			(Some(status), votes.invalid.len() > byzantine_threshold)
		} else {
			(None, false)
		};

		Self { votes, own_vote, dispute_status, byzantine_threshold_against }
	}

	/// Import fresh statements.
	///
	/// Result will be a new state plus information about things that changed due to the import.
	pub fn import_statements(
		self,
		env: &CandidateEnvironment,
		statements: Vec<(SignedDisputeStatement, ValidatorIndex)>,
		now: Timestamp,
	) -> ImportResult {
		let (mut votes, old_state) = self.into_old_state();

		let mut new_invalid_voters = Vec::new();
		let mut imported_invalid_votes = 0;
		let mut imported_valid_votes = 0;

		let expected_candidate_hash = votes.candidate_receipt.hash();

		for (statement, val_index) in statements {
			if env
				.validators()
				.get(val_index)
				.map_or(true, |v| v != statement.validator_public())
			{
				gum::error!(
					target: LOG_TARGET,
					?val_index,
					session= ?env.session_index,
					claimed_key = ?statement.validator_public(),
					"Validator index doesn't match claimed key",
				);

				continue
			}
			if statement.candidate_hash() != &expected_candidate_hash {
				gum::error!(
					target: LOG_TARGET,
					?val_index,
					session= ?env.session_index,
					given_candidate_hash = ?statement.candidate_hash(),
					?expected_candidate_hash,
					"Vote is for unexpected candidate!",
				);
				continue
			}
			if statement.session_index() != env.session_index() {
				gum::error!(
					target: LOG_TARGET,
					?val_index,
					session= ?env.session_index,
					given_candidate_hash = ?statement.candidate_hash(),
					?expected_candidate_hash,
					"Vote is for unexpected session!",
				);
				continue
			}

			match statement.statement() {
				DisputeStatement::Valid(valid_kind) => {
					let fresh = votes.valid.insert_vote(
						val_index,
						valid_kind.clone(),
						statement.into_validator_signature(),
					);
					if fresh {
						imported_valid_votes += 1;
					}
				},
				DisputeStatement::Invalid(invalid_kind) => {
					let fresh = votes
						.invalid
						.insert(val_index, (*invalid_kind, statement.into_validator_signature()))
						.is_none();
					if fresh {
						new_invalid_voters.push(val_index);
						imported_invalid_votes += 1;
					}
				},
			}
		}

		let new_state = Self::new(votes, env, now);

		ImportResult {
			old_state,
			new_state,
			imported_invalid_votes,
			imported_valid_votes,
			imported_approval_votes: 0,
			new_invalid_voters,
		}
	}

	/// Retrieve `CandidateReceipt` in `CandidateVotes`.
	pub fn candidate_receipt(&self) -> &CandidateReceipt {
		&self.votes.candidate_receipt
	}

	/// Extract `CandidateVotes` for handling import of new statements.
	fn into_old_state(self) -> (CandidateVotes, CandidateVoteState<()>) {
		let CandidateVoteState { votes, own_vote, dispute_status, byzantine_threshold_against } =
			self;
		(
			votes,
			CandidateVoteState { votes: (), own_vote, dispute_status, byzantine_threshold_against },
		)
	}
}

impl<V> CandidateVoteState<V> {
	/// Whether or not we have an ongoing dispute.
	pub fn is_disputed(&self) -> bool {
		self.dispute_status.is_some()
	}

	/// Whether there is an ongoing confirmed dispute.
	///
	/// This checks whether there is a dispute ongoing and we have more than byzantine threshold
	/// votes.
	pub fn is_confirmed(&self) -> bool {
		self.dispute_status.map_or(false, |s| s.is_confirmed_concluded())
	}

	/// Are we a validator in the session, but have not yet voted?
	pub fn own_vote_missing(&self) -> bool {
		self.own_vote.vote_missing()
	}

	/// Own approval votes if any:
	pub fn own_approval_votes(
		&self,
	) -> Option<impl Iterator<Item = (ValidatorIndex, &ValidatorSignature)>> {
		self.own_vote.approval_votes()
	}

	/// Get own votes if there are any.
	pub fn own_votes(
		&self,
	) -> Option<&Vec<(ValidatorIndex, (DisputeStatement, ValidatorSignature))>> {
		self.own_vote.votes()
	}

	/// Whether or not there is a dispute and it has already enough valid votes to conclude.
	pub fn has_concluded_for(&self) -> bool {
		self.dispute_status.map_or(false, |s| s.has_concluded_for())
	}

	/// Whether or not there is a dispute and it has already enough invalid votes to conclude.
	pub fn has_concluded_against(&self) -> bool {
		self.dispute_status.map_or(false, |s| s.has_concluded_against())
	}

	/// Get access to the dispute status, in case there is one.
	pub fn dispute_status(&self) -> &Option<DisputeStatus> {
		&self.dispute_status
	}

	/// Access to underlying votes.
	pub fn votes(&self) -> &V {
		&self.votes
	}
}

/// An ongoing statement/vote import.
pub struct ImportResult {
	/// The state we had before importing new statements.
	old_state: CandidateVoteState<()>,
	/// The new state after importing the new statements.
	new_state: CandidateVoteState<CandidateVotes>,
	/// New invalid voters as of this import.
	new_invalid_voters: Vec<ValidatorIndex>,
	/// Number of successfully imported valid votes.
	imported_invalid_votes: u32,
	/// Number of successfully imported invalid votes.
	imported_valid_votes: u32,
	/// Number of approval votes imported via `import_approval_votes()`.
	///
	/// And only those: If normal import included approval votes, those are not counted here.
	///
	/// In other words, without a call `import_approval_votes()` this will always be 0.
	imported_approval_votes: u32,
}

impl ImportResult {
	/// Whether or not anything has changed due to the import.
	pub fn votes_changed(&self) -> bool {
		self.imported_valid_votes != 0 || self.imported_invalid_votes != 0
	}

	/// The dispute state has changed in some way.
	///
	/// - freshly disputed
	/// - freshly confirmed
	/// - freshly concluded (valid or invalid)
	pub fn dispute_state_changed(&self) -> bool {
		self.is_freshly_disputed() || self.is_freshly_confirmed() || self.is_freshly_concluded()
	}

	/// State as it was before import.
	pub fn old_state(&self) -> &CandidateVoteState<()> {
		&self.old_state
	}

	/// State after import
	pub fn new_state(&self) -> &CandidateVoteState<CandidateVotes> {
		&self.new_state
	}

	/// New "invalid" voters encountered during import.
	pub fn new_invalid_voters(&self) -> &Vec<ValidatorIndex> {
		&self.new_invalid_voters
	}

	/// Number of imported valid votes.
	pub fn imported_valid_votes(&self) -> u32 {
		self.imported_valid_votes
	}

	/// Number of imported invalid votes.
	pub fn imported_invalid_votes(&self) -> u32 {
		self.imported_invalid_votes
	}

	/// Number of imported approval votes.
	pub fn imported_approval_votes(&self) -> u32 {
		self.imported_approval_votes
	}

	/// Whether we now have a dispute and did not prior to the import.
	pub fn is_freshly_disputed(&self) -> bool {
		!self.old_state().is_disputed() && self.new_state().is_disputed()
	}

	/// Whether we just surpassed the byzantine threshold.
	pub fn is_freshly_confirmed(&self) -> bool {
		!self.old_state().is_confirmed() && self.new_state().is_confirmed()
	}

	/// Whether or not any dispute just concluded valid due to the import.
	pub fn is_freshly_concluded_for(&self) -> bool {
		!self.old_state().has_concluded_for() && self.new_state().has_concluded_for()
	}

	/// Whether or not any dispute just concluded invalid due to the import.
	pub fn is_freshly_concluded_against(&self) -> bool {
		!self.old_state().has_concluded_against() && self.new_state().has_concluded_against()
	}

	/// Whether or not any dispute just concluded either invalid or valid due to the import.
	pub fn is_freshly_concluded(&self) -> bool {
		self.is_freshly_concluded_against() || self.is_freshly_concluded_for()
	}

	/// Whether or not the invalid vote count for the dispute went beyond the byzantine threshold
	/// after the last import
	pub fn has_fresh_byzantine_threshold_against(&self) -> bool {
		!self.old_state().byzantine_threshold_against &&
			self.new_state().byzantine_threshold_against
	}

	/// Modify this `ImportResult`s, by importing additional approval votes.
	///
	/// Both results and `new_state` will be changed as if those approval votes had been in the
	/// original import.
	pub fn import_approval_votes(
		self,
		env: &CandidateEnvironment,
		approval_votes: HashMap<ValidatorIndex, (Vec<CandidateHash>, ValidatorSignature)>,
		now: Timestamp,
	) -> Self {
		let Self {
			old_state,
			new_state,
			new_invalid_voters,
			mut imported_valid_votes,
			imported_invalid_votes,
			mut imported_approval_votes,
		} = self;

		let (mut votes, _) = new_state.into_old_state();

		for (index, (candidate_hashes, sig)) in approval_votes.into_iter() {
			debug_assert!(
				{
					let pub_key = &env.session_info().validators.get(index).expect("indices are validated by approval-voting subsystem; qed");
					let session_index = env.session_index();
					candidate_hashes.contains(&votes.candidate_receipt.hash()) && DisputeStatement::Valid(ValidDisputeStatementKind::ApprovalCheckingMultipleCandidates(candidate_hashes.clone()))
						.check_signature(pub_key, *candidate_hashes.first().expect("Valid votes have at least one candidate; qed"), session_index, &sig)
						.is_ok()
				},
				"Signature check for imported approval votes failed! This is a serious bug. Session: {:?}, candidate hash: {:?}, validator index: {:?}", env.session_index(), votes.candidate_receipt.hash(), index
			);
			if votes.valid.insert_vote(
				index,
				// There is a hidden dependency here between approval-voting and this subsystem.
				// We should be able to start emitting ValidDisputeStatementKind::ApprovalCheckingMultipleCandidates only after:
				// 1. Runtime have been upgraded to know about the new format.
				// 2. All nodes have been upgraded to know about the new format.
				// Once those two requirements have been met we should be able to increase max_approval_coalesce_count to values
				// greater than 1.
				if candidate_hashes.len() > 1 {
					ValidDisputeStatementKind::ApprovalCheckingMultipleCandidates(candidate_hashes)
				} else {
					ValidDisputeStatementKind::ApprovalChecking
				},
				sig,
			) {
				imported_valid_votes += 1;
				imported_approval_votes += 1;
			}
		}

		let new_state = CandidateVoteState::new(votes, env, now);

		Self {
			old_state,
			new_state,
			new_invalid_voters,
			imported_valid_votes,
			imported_invalid_votes,
			imported_approval_votes,
		}
	}

	/// All done, give me those votes.
	///
	/// Returns: `None` in case nothing has changed (import was redundant).
	pub fn into_updated_votes(self) -> Option<CandidateVotes> {
		if self.votes_changed() {
			let CandidateVoteState { votes, .. } = self.new_state;
			Some(votes)
		} else {
			None
		}
	}
}

/// Find indices controlled by this validator.
///
/// That is all `ValidatorIndex`es we have private keys for. Usually this will only be one.
fn find_controlled_validator_indices(
	keystore: &LocalKeystore,
	validators: &IndexedVec<ValidatorIndex, ValidatorId>,
) -> HashSet<ValidatorIndex> {
	let mut controlled = HashSet::new();
	for (index, validator) in validators.iter().enumerate() {
		if keystore.key_pair::<ValidatorPair>(validator).ok().flatten().is_none() {
			continue
		}

		controlled.insert(ValidatorIndex(index as _));
	}

	controlled
}<|MERGE_RESOLUTION|>--- conflicted
+++ resolved
@@ -34,14 +34,9 @@
 use polkadot_node_subsystem::overseer;
 use polkadot_node_subsystem_util::runtime::RuntimeInfo;
 use polkadot_primitives::{
-<<<<<<< HEAD
-	CandidateHash, CandidateReceipt, DisputeStatement, Hash, IndexedVec, SessionIndex, SessionInfo,
-	ValidDisputeStatementKind, ValidatorId, ValidatorIndex, ValidatorPair, ValidatorSignature,
-=======
-	CandidateReceipt, DisputeStatement, ExecutorParams, Hash, IndexedVec, SessionIndex,
-	SessionInfo, ValidDisputeStatementKind, ValidatorId, ValidatorIndex, ValidatorPair,
-	ValidatorSignature,
->>>>>>> c0a4ce1f
+	CandidateHash, CandidateReceipt, DisputeStatement, ExecutorParams, Hash, IndexedVec,
+	SessionIndex, SessionInfo, ValidDisputeStatementKind, ValidatorId, ValidatorIndex,
+	ValidatorPair, ValidatorSignature,
 };
 use sc_keystore::LocalKeystore;
 
@@ -546,11 +541,12 @@
 			if votes.valid.insert_vote(
 				index,
 				// There is a hidden dependency here between approval-voting and this subsystem.
-				// We should be able to start emitting ValidDisputeStatementKind::ApprovalCheckingMultipleCandidates only after:
+				// We should be able to start emitting
+				// ValidDisputeStatementKind::ApprovalCheckingMultipleCandidates only after:
 				// 1. Runtime have been upgraded to know about the new format.
 				// 2. All nodes have been upgraded to know about the new format.
-				// Once those two requirements have been met we should be able to increase max_approval_coalesce_count to values
-				// greater than 1.
+				// Once those two requirements have been met we should be able to increase
+				// max_approval_coalesce_count to values greater than 1.
 				if candidate_hashes.len() > 1 {
 					ValidDisputeStatementKind::ApprovalCheckingMultipleCandidates(candidate_hashes)
 				} else {
