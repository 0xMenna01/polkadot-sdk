// Copyright (C) Parity Technologies (UK) Ltd.
// This file is part of Polkadot.

// Polkadot is free software: you can redistribute it and/or modify
// it under the terms of the GNU General Public License as published by
// the Free Software Foundation, either version 3 of the License, or
// (at your option) any later version.

// Polkadot is distributed in the hope that it will be useful,
// but WITHOUT ANY WARRANTY; without even the implied warranty of
// MERCHANTABILITY or FITNESS FOR A PARTICULAR PURPOSE.  See the
// GNU General Public License for more details.

// You should have received a copy of the GNU General Public License
// along with Polkadot.  If not, see <http://www.gnu.org/licenses/>.

//! The Rococo runtime for v1 parachains.

#![cfg_attr(not(feature = "std"), no_std)]
// `construct_runtime!` does a lot of recursion and requires us to increase the limit.
#![recursion_limit = "512"]

use pallet_nis::WithMaximumOf;
use parity_scale_codec::{Decode, Encode, MaxEncodedLen};
use primitives::{
	slashing,
	vstaging::{ApprovalVotingParams, NodeFeatures},
	AccountId, AccountIndex, Balance, BlockNumber, CandidateEvent, CandidateHash,
	CommittedCandidateReceipt, CoreState, DisputeState, ExecutorParams, GroupRotationInfo, Hash,
	Id as ParaId, InboundDownwardMessage, InboundHrmpMessage, Moment, Nonce,
	OccupiedCoreAssumption, PersistedValidationData, ScrapedOnChainVotes, SessionInfo, Signature,
	ValidationCode, ValidationCodeHash, ValidatorId, ValidatorIndex, PARACHAIN_KEY_TYPE_ID,
};
use runtime_common::{
	assigned_slots, auctions, claims, crowdloan, identity_migrator, impl_runtime_weights,
	impls::{
		LocatableAssetConverter, ToAuthor, VersionedLocatableAsset, VersionedMultiLocationConverter,
	},
	paras_registrar, paras_sudo_wrapper, prod_or_fast, slots, BlockHashCount, BlockLength,
	SlowAdjustingFeeUpdate,
};
use scale_info::TypeInfo;
use sp_std::{cmp::Ordering, collections::btree_map::BTreeMap, prelude::*};

use runtime_parachains::{
	assigner as parachains_assigner, assigner_on_demand as parachains_assigner_on_demand,
	assigner_parachains as parachains_assigner_parachains,
	configuration as parachains_configuration, disputes as parachains_disputes,
	disputes::slashing as parachains_slashing,
	dmp as parachains_dmp, hrmp as parachains_hrmp, inclusion as parachains_inclusion,
	inclusion::{AggregateMessageOrigin, UmpQueueId},
	initializer as parachains_initializer, origin as parachains_origin, paras as parachains_paras,
	paras_inherent as parachains_paras_inherent,
	runtime_api_impl::{
		v7 as parachains_runtime_api_impl, vstaging as parachains_staging_runtime_api_impl,
	},
	scheduler as parachains_scheduler, session_info as parachains_session_info,
	shared as parachains_shared,
};

use authority_discovery_primitives::AuthorityId as AuthorityDiscoveryId;
use beefy_primitives::{
	ecdsa_crypto::{AuthorityId as BeefyId, Signature as BeefySignature},
	mmr::{BeefyDataProvider, MmrLeafVersion},
};

use frame_support::{
	construct_runtime, derive_impl,
	genesis_builder_helper::{build_config, create_default_config},
	parameter_types,
	traits::{
		fungible::HoldConsideration, Contains, EitherOf, EitherOfDiverse, EverythingBut,
		InstanceFilter, KeyOwnerProofSystem, LinearStoragePrice, PrivilegeCmp, ProcessMessage,
		ProcessMessageError, StorageMapShim, WithdrawReasons,
	},
	weights::{ConstantMultiplier, WeightMeter},
	PalletId,
};
use frame_system::EnsureRoot;
use pallet_grandpa::{fg_primitives, AuthorityId as GrandpaId};
use pallet_identity::legacy::IdentityInfo;
use pallet_session::historical as session_historical;
use pallet_transaction_payment::{CurrencyAdapter, FeeDetails, RuntimeDispatchInfo};
use sp_core::{ConstU128, OpaqueMetadata, H256};
use sp_runtime::{
	create_runtime_str, generic, impl_opaque_keys,
	traits::{
		BlakeTwo256, Block as BlockT, ConstU32, ConvertInto, Extrinsic as ExtrinsicT,
		IdentityLookup, Keccak256, OpaqueKeys, SaturatedConversion, Verify,
	},
	transaction_validity::{TransactionPriority, TransactionSource, TransactionValidity},
	ApplyExtrinsicResult, BoundToRuntimeAppPublic, FixedU128, KeyTypeId, Perbill, Percent, Permill,
	RuntimeAppPublic, RuntimeDebug,
};
use sp_staking::SessionIndex;
#[cfg(any(feature = "std", test))]
use sp_version::NativeVersion;
use sp_version::RuntimeVersion;
use xcm::{
	latest::{InteriorMultiLocation, Junction, Junction::PalletInstance},
	VersionedMultiLocation,
};
use xcm_builder::PayOverXcm;

pub use frame_system::Call as SystemCall;
pub use pallet_balances::Call as BalancesCall;

/// Constant values used within the runtime.
use rococo_runtime_constants::{currency::*, fee::*, time::*};

// Weights used in the runtime.
mod weights;

// XCM configurations.
pub mod xcm_config;

// Implemented types.
mod impls;
use impls::ToParachainIdentityReaper;

// Governance and configurations.
pub mod governance;
use governance::{
	pallet_custom_origins, AuctionAdmin, Fellows, GeneralAdmin, LeaseAdmin, Treasurer,
	TreasurySpender,
};

#[cfg(test)]
mod tests;

mod validator_manager;

impl_runtime_weights!(rococo_runtime_constants);

// Make the WASM binary available.
#[cfg(feature = "std")]
include!(concat!(env!("OUT_DIR"), "/wasm_binary.rs"));

/// Provides the `WASM_BINARY` build with `fast-runtime` feature enabled.
///
/// This is for example useful for local test chains.
#[cfg(feature = "std")]
pub mod fast_runtime_binary {
	include!(concat!(env!("OUT_DIR"), "/fast_runtime_binary.rs"));
}

/// Runtime version (Rococo).
#[sp_version::runtime_version]
pub const VERSION: RuntimeVersion = RuntimeVersion {
	spec_name: create_runtime_str!("rococo"),
	impl_name: create_runtime_str!("parity-rococo-v2.0"),
	authoring_version: 0,
	spec_version: 1_005_000,
	impl_version: 0,
	apis: RUNTIME_API_VERSIONS,
	transaction_version: 22,
	state_version: 1,
};

/// The BABE epoch configuration at genesis.
pub const BABE_GENESIS_EPOCH_CONFIG: babe_primitives::BabeEpochConfiguration =
	babe_primitives::BabeEpochConfiguration {
		c: PRIMARY_PROBABILITY,
		allowed_slots: babe_primitives::AllowedSlots::PrimaryAndSecondaryVRFSlots,
	};

/// Native version.
#[cfg(any(feature = "std", test))]
pub fn native_version() -> NativeVersion {
	NativeVersion { runtime_version: VERSION, can_author_with: Default::default() }
}

/// A type to identify calls to the Identity pallet. These will be filtered to prevent invocation,
/// locking the state of the pallet and preventing further updates to identities and sub-identities.
/// The locked state will be the genesis state of a new system chain and then removed from the Relay
/// Chain.
pub struct IsIdentityCall;
impl Contains<RuntimeCall> for IsIdentityCall {
	fn contains(c: &RuntimeCall) -> bool {
		matches!(c, RuntimeCall::Identity(_))
	}
}

parameter_types! {
	pub const Version: RuntimeVersion = VERSION;
	pub const SS58Prefix: u8 = 42;
}

#[derive_impl(frame_system::config_preludes::RelayChainDefaultConfig as frame_system::DefaultConfig)]
impl frame_system::Config for Runtime {
	type BaseCallFilter = EverythingBut<IsIdentityCall>;
	type BlockWeights = BlockWeights;
	type BlockLength = BlockLength;
	type DbWeight = RocksDbWeight;
	type Nonce = Nonce;
	type Hash = Hash;
	type AccountId = AccountId;
	type Block = Block;
	type BlockHashCount = BlockHashCount;
	type Version = Version;
	type AccountData = pallet_balances::AccountData<Balance>;
	type SystemWeightInfo = weights::frame_system::WeightInfo<Runtime>;
	type SS58Prefix = SS58Prefix;
	type MaxConsumers = frame_support::traits::ConstU32<16>;
}

parameter_types! {
	pub MaximumSchedulerWeight: Weight = Perbill::from_percent(80) *
		BlockWeights::get().max_block;
	pub const MaxScheduledPerBlock: u32 = 50;
	pub const NoPreimagePostponement: Option<u32> = Some(10);
}

/// Used the compare the privilege of an origin inside the scheduler.
pub struct OriginPrivilegeCmp;

impl PrivilegeCmp<OriginCaller> for OriginPrivilegeCmp {
	fn cmp_privilege(left: &OriginCaller, right: &OriginCaller) -> Option<Ordering> {
		if left == right {
			return Some(Ordering::Equal)
		}

		match (left, right) {
			// Root is greater than anything.
			(OriginCaller::system(frame_system::RawOrigin::Root), _) => Some(Ordering::Greater),
			// For every other origin we don't care, as they are not used for `ScheduleOrigin`.
			_ => None,
		}
	}
}

impl pallet_scheduler::Config for Runtime {
	type RuntimeOrigin = RuntimeOrigin;
	type RuntimeEvent = RuntimeEvent;
	type PalletsOrigin = OriginCaller;
	type RuntimeCall = RuntimeCall;
	type MaximumWeight = MaximumSchedulerWeight;
	// The goal of having ScheduleOrigin include AuctionAdmin is to allow the auctions track of
	// OpenGov to schedule periodic auctions.
	type ScheduleOrigin = EitherOf<EnsureRoot<AccountId>, AuctionAdmin>;
	type MaxScheduledPerBlock = MaxScheduledPerBlock;
	type WeightInfo = weights::pallet_scheduler::WeightInfo<Runtime>;
	type OriginPrivilegeCmp = OriginPrivilegeCmp;
	type Preimages = Preimage;
}

parameter_types! {
	pub const PreimageBaseDeposit: Balance = deposit(2, 64);
	pub const PreimageByteDeposit: Balance = deposit(0, 1);
	pub const PreimageHoldReason: RuntimeHoldReason = RuntimeHoldReason::Preimage(pallet_preimage::HoldReason::Preimage);
}

impl pallet_preimage::Config for Runtime {
	type WeightInfo = weights::pallet_preimage::WeightInfo<Runtime>;
	type RuntimeEvent = RuntimeEvent;
	type Currency = Balances;
	type ManagerOrigin = EnsureRoot<AccountId>;
	type Consideration = HoldConsideration<
		AccountId,
		Balances,
		PreimageHoldReason,
		LinearStoragePrice<PreimageBaseDeposit, PreimageByteDeposit, Balance>,
	>;
}

parameter_types! {
	pub const ExpectedBlockTime: Moment = MILLISECS_PER_BLOCK;
	pub ReportLongevity: u64 = EpochDurationInBlocks::get() as u64 * 10;
}

impl pallet_babe::Config for Runtime {
	type EpochDuration = EpochDurationInBlocks;
	type ExpectedBlockTime = ExpectedBlockTime;
	// session module is the trigger
	type EpochChangeTrigger = pallet_babe::ExternalTrigger;
	type DisabledValidators = Session;
	type WeightInfo = ();
	type MaxAuthorities = MaxAuthorities;
	type MaxNominators = ConstU32<0>;
	type KeyOwnerProof = sp_session::MembershipProof;
	type EquivocationReportSystem =
		pallet_babe::EquivocationReportSystem<Self, Offences, Historical, ReportLongevity>;
}

parameter_types! {
	pub const IndexDeposit: Balance = 100 * CENTS;
}

impl pallet_indices::Config for Runtime {
	type AccountIndex = AccountIndex;
	type Currency = Balances;
	type Deposit = IndexDeposit;
	type RuntimeEvent = RuntimeEvent;
	type WeightInfo = weights::pallet_indices::WeightInfo<Runtime>;
}

parameter_types! {
	pub const ExistentialDeposit: Balance = EXISTENTIAL_DEPOSIT;
	pub const MaxLocks: u32 = 50;
	pub const MaxReserves: u32 = 50;
}

impl pallet_balances::Config for Runtime {
	type Balance = Balance;
	type DustRemoval = ();
	type RuntimeEvent = RuntimeEvent;
	type ExistentialDeposit = ExistentialDeposit;
	type AccountStore = System;
	type MaxLocks = MaxLocks;
	type MaxReserves = MaxReserves;
	type ReserveIdentifier = [u8; 8];
	type WeightInfo = weights::pallet_balances::WeightInfo<Runtime>;
	type FreezeIdentifier = ();
	type MaxFreezes = ConstU32<1>;
	type RuntimeHoldReason = RuntimeHoldReason;
	type RuntimeFreezeReason = RuntimeFreezeReason;
	type MaxHolds = ConstU32<2>;
}

parameter_types! {
	pub const TransactionByteFee: Balance = 10 * MILLICENTS;
	/// This value increases the priority of `Operational` transactions by adding
	/// a "virtual tip" that's equal to the `OperationalFeeMultiplier * final_fee`.
	pub const OperationalFeeMultiplier: u8 = 5;
}

impl pallet_transaction_payment::Config for Runtime {
	type RuntimeEvent = RuntimeEvent;
	type OnChargeTransaction = CurrencyAdapter<Balances, ToAuthor<Runtime>>;
	type OperationalFeeMultiplier = OperationalFeeMultiplier;
	type WeightToFee = WeightToFee;
	type LengthToFee = ConstantMultiplier<Balance, TransactionByteFee>;
	type FeeMultiplierUpdate = SlowAdjustingFeeUpdate<Self>;
}

parameter_types! {
	pub const MinimumPeriod: u64 = SLOT_DURATION / 2;
}
impl pallet_timestamp::Config for Runtime {
	type Moment = u64;
	type OnTimestampSet = Babe;
	type MinimumPeriod = MinimumPeriod;
	type WeightInfo = weights::pallet_timestamp::WeightInfo<Runtime>;
}

impl pallet_authorship::Config for Runtime {
	type FindAuthor = pallet_session::FindAccountFromAuthorIndex<Self, Babe>;
	type EventHandler = ();
}

#[derive(Clone, Debug, PartialEq, Eq, Encode, Decode)]
pub struct OldSessionKeys {
	pub grandpa: <Grandpa as BoundToRuntimeAppPublic>::Public,
	pub babe: <Babe as BoundToRuntimeAppPublic>::Public,
	pub im_online: pallet_im_online::sr25519::AuthorityId,
	pub para_validator: <Initializer as BoundToRuntimeAppPublic>::Public,
	pub para_assignment: <ParaSessionInfo as BoundToRuntimeAppPublic>::Public,
	pub authority_discovery: <AuthorityDiscovery as BoundToRuntimeAppPublic>::Public,
	pub beefy: <Beefy as BoundToRuntimeAppPublic>::Public,
}

impl OpaqueKeys for OldSessionKeys {
	type KeyTypeIdProviders = ();
	fn key_ids() -> &'static [KeyTypeId] {
		&[
			<<Grandpa as BoundToRuntimeAppPublic>::Public>::ID,
			<<Babe as BoundToRuntimeAppPublic>::Public>::ID,
			sp_core::crypto::key_types::IM_ONLINE,
			<<Initializer as BoundToRuntimeAppPublic>::Public>::ID,
			<<ParaSessionInfo as BoundToRuntimeAppPublic>::Public>::ID,
			<<AuthorityDiscovery as BoundToRuntimeAppPublic>::Public>::ID,
			<<Beefy as BoundToRuntimeAppPublic>::Public>::ID,
		]
	}
	fn get_raw(&self, i: KeyTypeId) -> &[u8] {
		match i {
			<<Grandpa as BoundToRuntimeAppPublic>::Public>::ID => self.grandpa.as_ref(),
			<<Babe as BoundToRuntimeAppPublic>::Public>::ID => self.babe.as_ref(),
			sp_core::crypto::key_types::IM_ONLINE => self.im_online.as_ref(),
			<<Initializer as BoundToRuntimeAppPublic>::Public>::ID => self.para_validator.as_ref(),
			<<ParaSessionInfo as BoundToRuntimeAppPublic>::Public>::ID =>
				self.para_assignment.as_ref(),
			<<AuthorityDiscovery as BoundToRuntimeAppPublic>::Public>::ID =>
				self.authority_discovery.as_ref(),
			<<Beefy as BoundToRuntimeAppPublic>::Public>::ID => self.beefy.as_ref(),
			_ => &[],
		}
	}
}

impl_opaque_keys! {
	pub struct SessionKeys {
		pub grandpa: Grandpa,
		pub babe: Babe,
		pub para_validator: Initializer,
		pub para_assignment: ParaSessionInfo,
		pub authority_discovery: AuthorityDiscovery,
		pub beefy: Beefy,
	}
}

// remove this when removing `OldSessionKeys`
fn transform_session_keys(_val: AccountId, old: OldSessionKeys) -> SessionKeys {
	SessionKeys {
		grandpa: old.grandpa,
		babe: old.babe,
		para_validator: old.para_validator,
		para_assignment: old.para_assignment,
		authority_discovery: old.authority_discovery,
		beefy: old.beefy,
	}
}

/// Special `ValidatorIdOf` implementation that is just returning the input as result.
pub struct ValidatorIdOf;
impl sp_runtime::traits::Convert<AccountId, Option<AccountId>> for ValidatorIdOf {
	fn convert(a: AccountId) -> Option<AccountId> {
		Some(a)
	}
}

impl pallet_session::Config for Runtime {
	type RuntimeEvent = RuntimeEvent;
	type ValidatorId = AccountId;
	type ValidatorIdOf = ValidatorIdOf;
	type ShouldEndSession = Babe;
	type NextSessionRotation = Babe;
	type SessionManager = pallet_session::historical::NoteHistoricalRoot<Self, ValidatorManager>;
	type SessionHandler = <SessionKeys as OpaqueKeys>::KeyTypeIdProviders;
	type Keys = SessionKeys;
	type WeightInfo = weights::pallet_session::WeightInfo<Runtime>;
}

pub struct FullIdentificationOf;
impl sp_runtime::traits::Convert<AccountId, Option<()>> for FullIdentificationOf {
	fn convert(_: AccountId) -> Option<()> {
		Some(Default::default())
	}
}

impl pallet_session::historical::Config for Runtime {
	type FullIdentification = ();
	type FullIdentificationOf = FullIdentificationOf;
}

parameter_types! {
	pub const SessionsPerEra: SessionIndex = 6;
	pub const BondingDuration: sp_staking::EraIndex = 28;
}

parameter_types! {
	pub const ProposalBond: Permill = Permill::from_percent(5);
	pub const ProposalBondMinimum: Balance = 2000 * CENTS;
	pub const ProposalBondMaximum: Balance = 1 * GRAND;
	pub const SpendPeriod: BlockNumber = 6 * DAYS;
	pub const Burn: Permill = Permill::from_perthousand(2);
	pub const TreasuryPalletId: PalletId = PalletId(*b"py/trsry");
	pub const PayoutSpendPeriod: BlockNumber = 30 * DAYS;
	// The asset's interior location for the paying account. This is the Treasury
	// pallet instance (which sits at index 18).
	pub TreasuryInteriorLocation: InteriorMultiLocation = PalletInstance(18).into();

	pub const TipCountdown: BlockNumber = 1 * DAYS;
	pub const TipFindersFee: Percent = Percent::from_percent(20);
	pub const TipReportDepositBase: Balance = 100 * CENTS;
	pub const DataDepositPerByte: Balance = 1 * CENTS;
	pub const MaxApprovals: u32 = 100;
	pub const MaxAuthorities: u32 = 100_000;
	pub const MaxKeys: u32 = 10_000;
	pub const MaxPeerInHeartbeats: u32 = 10_000;
	pub const MaxBalance: Balance = Balance::max_value();
}

impl pallet_treasury::Config for Runtime {
	type PalletId = TreasuryPalletId;
	type Currency = Balances;
	type ApproveOrigin = EitherOfDiverse<EnsureRoot<AccountId>, Treasurer>;
	type RejectOrigin = EitherOfDiverse<EnsureRoot<AccountId>, Treasurer>;
	type RuntimeEvent = RuntimeEvent;
	type OnSlash = Treasury;
	type ProposalBond = ProposalBond;
	type ProposalBondMinimum = ProposalBondMinimum;
	type ProposalBondMaximum = ProposalBondMaximum;
	type SpendPeriod = SpendPeriod;
	type Burn = Burn;
	type BurnDestination = Society;
	type MaxApprovals = MaxApprovals;
	type WeightInfo = weights::pallet_treasury::WeightInfo<Runtime>;
	type SpendFunds = Bounties;
	type SpendOrigin = TreasurySpender;
	type AssetKind = VersionedLocatableAsset;
	type Beneficiary = VersionedMultiLocation;
	type BeneficiaryLookup = IdentityLookup<Self::Beneficiary>;
	type Paymaster = PayOverXcm<
		TreasuryInteriorLocation,
		crate::xcm_config::XcmRouter,
		crate::XcmPallet,
		ConstU32<{ 6 * HOURS }>,
		Self::Beneficiary,
		Self::AssetKind,
		LocatableAssetConverter,
		VersionedMultiLocationConverter,
	>;
	type BalanceConverter = AssetRate;
	type PayoutPeriod = PayoutSpendPeriod;
	#[cfg(feature = "runtime-benchmarks")]
	type BenchmarkHelper = runtime_common::impls::benchmarks::TreasuryArguments;
}

parameter_types! {
	pub const BountyDepositBase: Balance = 100 * CENTS;
	pub const BountyDepositPayoutDelay: BlockNumber = 4 * DAYS;
	pub const BountyUpdatePeriod: BlockNumber = 90 * DAYS;
	pub const MaximumReasonLength: u32 = 16384;
	pub const CuratorDepositMultiplier: Permill = Permill::from_percent(50);
	pub const CuratorDepositMin: Balance = 10 * CENTS;
	pub const CuratorDepositMax: Balance = 500 * CENTS;
	pub const BountyValueMinimum: Balance = 200 * CENTS;
}

impl pallet_bounties::Config for Runtime {
	type BountyDepositBase = BountyDepositBase;
	type BountyDepositPayoutDelay = BountyDepositPayoutDelay;
	type BountyUpdatePeriod = BountyUpdatePeriod;
	type CuratorDepositMultiplier = CuratorDepositMultiplier;
	type CuratorDepositMin = CuratorDepositMin;
	type CuratorDepositMax = CuratorDepositMax;
	type BountyValueMinimum = BountyValueMinimum;
	type ChildBountyManager = ChildBounties;
	type DataDepositPerByte = DataDepositPerByte;
	type RuntimeEvent = RuntimeEvent;
	type MaximumReasonLength = MaximumReasonLength;
	type WeightInfo = weights::pallet_bounties::WeightInfo<Runtime>;
}

parameter_types! {
	pub const MaxActiveChildBountyCount: u32 = 100;
	pub const ChildBountyValueMinimum: Balance = BountyValueMinimum::get() / 10;
}

impl pallet_child_bounties::Config for Runtime {
	type RuntimeEvent = RuntimeEvent;
	type MaxActiveChildBountyCount = MaxActiveChildBountyCount;
	type ChildBountyValueMinimum = ChildBountyValueMinimum;
	type WeightInfo = weights::pallet_child_bounties::WeightInfo<Runtime>;
}

impl pallet_offences::Config for Runtime {
	type RuntimeEvent = RuntimeEvent;
	type IdentificationTuple = pallet_session::historical::IdentificationTuple<Self>;
	type OnOffenceHandler = ();
}

impl pallet_authority_discovery::Config for Runtime {
	type MaxAuthorities = MaxAuthorities;
}

parameter_types! {
	pub const MaxSetIdSessionEntries: u32 = BondingDuration::get() * SessionsPerEra::get();
}

impl pallet_grandpa::Config for Runtime {
	type RuntimeEvent = RuntimeEvent;
	type WeightInfo = ();
	type MaxAuthorities = MaxAuthorities;
	type MaxNominators = ConstU32<0>;
	type MaxSetIdSessionEntries = MaxSetIdSessionEntries;
	type KeyOwnerProof = sp_session::MembershipProof;
	type EquivocationReportSystem =
		pallet_grandpa::EquivocationReportSystem<Self, Offences, Historical, ReportLongevity>;
}

/// Submits a transaction with the node's public and signature type. Adheres to the signed extension
/// format of the chain.
impl<LocalCall> frame_system::offchain::CreateSignedTransaction<LocalCall> for Runtime
where
	RuntimeCall: From<LocalCall>,
{
	fn create_transaction<C: frame_system::offchain::AppCrypto<Self::Public, Self::Signature>>(
		call: RuntimeCall,
		public: <Signature as Verify>::Signer,
		account: AccountId,
		nonce: <Runtime as frame_system::Config>::Nonce,
	) -> Option<(RuntimeCall, <UncheckedExtrinsic as ExtrinsicT>::SignaturePayload)> {
		use sp_runtime::traits::StaticLookup;
		// take the biggest period possible.
		let period =
			BlockHashCount::get().checked_next_power_of_two().map(|c| c / 2).unwrap_or(2) as u64;

		let current_block = System::block_number()
			.saturated_into::<u64>()
			// The `System::block_number` is initialized with `n+1`,
			// so the actual block number is `n`.
			.saturating_sub(1);
		let tip = 0;
		let extra: SignedExtra = (
			frame_system::CheckNonZeroSender::<Runtime>::new(),
			frame_system::CheckSpecVersion::<Runtime>::new(),
			frame_system::CheckTxVersion::<Runtime>::new(),
			frame_system::CheckGenesis::<Runtime>::new(),
			frame_system::CheckMortality::<Runtime>::from(generic::Era::mortal(
				period,
				current_block,
			)),
			frame_system::CheckNonce::<Runtime>::from(nonce),
			frame_system::CheckWeight::<Runtime>::new(),
			pallet_transaction_payment::ChargeTransactionPayment::<Runtime>::from(tip),
		);
		let raw_payload = SignedPayload::new(call, extra)
			.map_err(|e| {
				log::warn!("Unable to create signed payload: {:?}", e);
			})
			.ok()?;
		let signature = raw_payload.using_encoded(|payload| C::sign(payload, public))?;
		let (call, extra, _) = raw_payload.deconstruct();
		let address = <Runtime as frame_system::Config>::Lookup::unlookup(account);
		Some((call, (address, signature, extra)))
	}
}

impl frame_system::offchain::SigningTypes for Runtime {
	type Public = <Signature as Verify>::Signer;
	type Signature = Signature;
}

impl<C> frame_system::offchain::SendTransactionTypes<C> for Runtime
where
	RuntimeCall: From<C>,
{
	type Extrinsic = UncheckedExtrinsic;
	type OverarchingCall = RuntimeCall;
}

parameter_types! {
	pub Prefix: &'static [u8] = b"Pay ROCs to the Rococo account:";
}

impl claims::Config for Runtime {
	type RuntimeEvent = RuntimeEvent;
	type VestingSchedule = Vesting;
	type Prefix = Prefix;
	type MoveClaimOrigin = EnsureRoot<AccountId>;
	type WeightInfo = weights::runtime_common_claims::WeightInfo<Runtime>;
}

parameter_types! {
	// Minimum 100 bytes/ROC deposited (1 CENT/byte)
	pub const BasicDeposit: Balance = 1000 * CENTS;       // 258 bytes on-chain
	pub const ByteDeposit: Balance = deposit(0, 1);
	pub const SubAccountDeposit: Balance = 200 * CENTS;   // 53 bytes on-chain
	pub const MaxSubAccounts: u32 = 100;
	pub const MaxAdditionalFields: u32 = 100;
	pub const MaxRegistrars: u32 = 20;
}

impl pallet_identity::Config for Runtime {
	type RuntimeEvent = RuntimeEvent;
	type Currency = Balances;
	type BasicDeposit = BasicDeposit;
	type ByteDeposit = ByteDeposit;
	type SubAccountDeposit = SubAccountDeposit;
	type MaxSubAccounts = MaxSubAccounts;
	type IdentityInformation = IdentityInfo<MaxAdditionalFields>;
	type MaxRegistrars = MaxRegistrars;
	type Slashed = Treasury;
	type ForceOrigin = EitherOf<EnsureRoot<Self::AccountId>, GeneralAdmin>;
	type RegistrarOrigin = EitherOf<EnsureRoot<Self::AccountId>, GeneralAdmin>;
	type OffchainSignature = Signature;
	type SigningPublicKey = <Signature as Verify>::Signer;
	type UsernameAuthorityOrigin = EnsureRoot<Self::AccountId>;
	type PendingUsernameExpiration = ConstU32<{ 7 * DAYS }>;
	type WeightInfo = weights::pallet_identity::WeightInfo<Runtime>;
}

impl pallet_utility::Config for Runtime {
	type RuntimeEvent = RuntimeEvent;
	type RuntimeCall = RuntimeCall;
	type PalletsOrigin = OriginCaller;
	type WeightInfo = weights::pallet_utility::WeightInfo<Runtime>;
}

parameter_types! {
	// One storage item; key size is 32; value is size 4+4+16+32 bytes = 56 bytes.
	pub const DepositBase: Balance = deposit(1, 88);
	// Additional storage item size of 32 bytes.
	pub const DepositFactor: Balance = deposit(0, 32);
	pub const MaxSignatories: u32 = 100;
}

impl pallet_multisig::Config for Runtime {
	type RuntimeEvent = RuntimeEvent;
	type RuntimeCall = RuntimeCall;
	type Currency = Balances;
	type DepositBase = DepositBase;
	type DepositFactor = DepositFactor;
	type MaxSignatories = MaxSignatories;
	type WeightInfo = weights::pallet_multisig::WeightInfo<Runtime>;
}

parameter_types! {
	pub const ConfigDepositBase: Balance = 500 * CENTS;
	pub const FriendDepositFactor: Balance = 50 * CENTS;
	pub const MaxFriends: u16 = 9;
	pub const RecoveryDeposit: Balance = 500 * CENTS;
}

impl pallet_recovery::Config for Runtime {
	type RuntimeEvent = RuntimeEvent;
	type WeightInfo = ();
	type RuntimeCall = RuntimeCall;
	type Currency = Balances;
	type ConfigDepositBase = ConfigDepositBase;
	type FriendDepositFactor = FriendDepositFactor;
	type MaxFriends = MaxFriends;
	type RecoveryDeposit = RecoveryDeposit;
}

parameter_types! {
	pub const SocietyPalletId: PalletId = PalletId(*b"py/socie");
}

impl pallet_society::Config for Runtime {
	type RuntimeEvent = RuntimeEvent;
	type Currency = Balances;
	type Randomness = pallet_babe::RandomnessFromOneEpochAgo<Runtime>;
	type GraceStrikes = ConstU32<1>;
	type PeriodSpend = ConstU128<{ 50_000 * CENTS }>;
	type VotingPeriod = ConstU32<{ 5 * DAYS }>;
	type ClaimPeriod = ConstU32<{ 2 * DAYS }>;
	type MaxLockDuration = ConstU32<{ 36 * 30 * DAYS }>;
	type FounderSetOrigin = EnsureRoot<AccountId>;
	type ChallengePeriod = ConstU32<{ 7 * DAYS }>;
	type MaxPayouts = ConstU32<8>;
	type MaxBids = ConstU32<512>;
	type PalletId = SocietyPalletId;
	type WeightInfo = ();
}

parameter_types! {
	pub const MinVestedTransfer: Balance = 100 * CENTS;
	pub UnvestedFundsAllowedWithdrawReasons: WithdrawReasons =
		WithdrawReasons::except(WithdrawReasons::TRANSFER | WithdrawReasons::RESERVE);
}

impl pallet_vesting::Config for Runtime {
	type RuntimeEvent = RuntimeEvent;
	type Currency = Balances;
	type BlockNumberToBalance = ConvertInto;
	type MinVestedTransfer = MinVestedTransfer;
	type WeightInfo = weights::pallet_vesting::WeightInfo<Runtime>;
	type UnvestedFundsAllowedWithdrawReasons = UnvestedFundsAllowedWithdrawReasons;
	type BlockNumberProvider = System;
	const MAX_VESTING_SCHEDULES: u32 = 28;
}

parameter_types! {
	// One storage item; key size 32, value size 8; .
	pub const ProxyDepositBase: Balance = deposit(1, 8);
	// Additional storage item size of 33 bytes.
	pub const ProxyDepositFactor: Balance = deposit(0, 33);
	pub const MaxProxies: u16 = 32;
	pub const AnnouncementDepositBase: Balance = deposit(1, 8);
	pub const AnnouncementDepositFactor: Balance = deposit(0, 66);
	pub const MaxPending: u16 = 32;
}

/// The type used to represent the kinds of proxying allowed.
#[derive(
	Copy,
	Clone,
	Eq,
	PartialEq,
	Ord,
	PartialOrd,
	Encode,
	Decode,
	RuntimeDebug,
	MaxEncodedLen,
	TypeInfo,
)]
pub enum ProxyType {
	Any,
	NonTransfer,
	Governance,
	IdentityJudgement,
	CancelProxy,
	Auction,
	Society,
	OnDemandOrdering,
}
impl Default for ProxyType {
	fn default() -> Self {
		Self::Any
	}
}
impl InstanceFilter<RuntimeCall> for ProxyType {
	fn filter(&self, c: &RuntimeCall) -> bool {
		match self {
			ProxyType::Any => true,
			ProxyType::NonTransfer => matches!(
				c,
				RuntimeCall::System(..) |
				RuntimeCall::Babe(..) |
				RuntimeCall::Timestamp(..) |
				RuntimeCall::Indices(pallet_indices::Call::claim {..}) |
				RuntimeCall::Indices(pallet_indices::Call::free {..}) |
				RuntimeCall::Indices(pallet_indices::Call::freeze {..}) |
				// Specifically omitting Indices `transfer`, `force_transfer`
				// Specifically omitting the entire Balances pallet
				RuntimeCall::Session(..) |
				RuntimeCall::Grandpa(..) |
				RuntimeCall::Treasury(..) |
				RuntimeCall::Bounties(..) |
				RuntimeCall::ChildBounties(..) |
				RuntimeCall::ConvictionVoting(..) |
				RuntimeCall::Referenda(..) |
				RuntimeCall::FellowshipCollective(..) |
				RuntimeCall::FellowshipReferenda(..) |
				RuntimeCall::Whitelist(..) |
				RuntimeCall::Claims(..) |
				RuntimeCall::Utility(..) |
				RuntimeCall::Identity(..) |
				RuntimeCall::Society(..) |
				RuntimeCall::Recovery(pallet_recovery::Call::as_recovered {..}) |
				RuntimeCall::Recovery(pallet_recovery::Call::vouch_recovery {..}) |
				RuntimeCall::Recovery(pallet_recovery::Call::claim_recovery {..}) |
				RuntimeCall::Recovery(pallet_recovery::Call::close_recovery {..}) |
				RuntimeCall::Recovery(pallet_recovery::Call::remove_recovery {..}) |
				RuntimeCall::Recovery(pallet_recovery::Call::cancel_recovered {..}) |
				// Specifically omitting Recovery `create_recovery`, `initiate_recovery`
				RuntimeCall::Vesting(pallet_vesting::Call::vest {..}) |
				RuntimeCall::Vesting(pallet_vesting::Call::vest_other {..}) |
				// Specifically omitting Vesting `vested_transfer`, and `force_vested_transfer`
				RuntimeCall::Scheduler(..) |
				RuntimeCall::Proxy(..) |
				RuntimeCall::Multisig(..) |
				RuntimeCall::Nis(..) |
				RuntimeCall::Registrar(paras_registrar::Call::register {..}) |
				RuntimeCall::Registrar(paras_registrar::Call::deregister {..}) |
				// Specifically omitting Registrar `swap`
				RuntimeCall::Registrar(paras_registrar::Call::reserve {..}) |
				RuntimeCall::Crowdloan(..) |
				RuntimeCall::Slots(..) |
				RuntimeCall::Auctions(..) // Specifically omitting the entire XCM Pallet
			),
			ProxyType::Governance => matches!(
				c,
				RuntimeCall::Bounties(..) |
					RuntimeCall::Utility(..) |
					RuntimeCall::ChildBounties(..) |
					// OpenGov calls
					RuntimeCall::ConvictionVoting(..) |
					RuntimeCall::Referenda(..) |
					RuntimeCall::FellowshipCollective(..) |
					RuntimeCall::FellowshipReferenda(..) |
					RuntimeCall::Whitelist(..)
			),
			ProxyType::IdentityJudgement => matches!(
				c,
				RuntimeCall::Identity(pallet_identity::Call::provide_judgement { .. }) |
					RuntimeCall::Utility(..)
			),
			ProxyType::CancelProxy => {
				matches!(c, RuntimeCall::Proxy(pallet_proxy::Call::reject_announcement { .. }))
			},
			ProxyType::Auction => matches!(
				c,
				RuntimeCall::Auctions { .. } |
					RuntimeCall::Crowdloan { .. } |
					RuntimeCall::Registrar { .. } |
					RuntimeCall::Multisig(..) |
					RuntimeCall::Slots { .. }
			),
			ProxyType::Society => matches!(c, RuntimeCall::Society(..)),
			ProxyType::OnDemandOrdering => matches!(c, RuntimeCall::OnDemandAssignmentProvider(..)),
		}
	}
	fn is_superset(&self, o: &Self) -> bool {
		match (self, o) {
			(x, y) if x == y => true,
			(ProxyType::Any, _) => true,
			(_, ProxyType::Any) => false,
			(ProxyType::NonTransfer, _) => true,
			_ => false,
		}
	}
}

impl pallet_proxy::Config for Runtime {
	type RuntimeEvent = RuntimeEvent;
	type RuntimeCall = RuntimeCall;
	type Currency = Balances;
	type ProxyType = ProxyType;
	type ProxyDepositBase = ProxyDepositBase;
	type ProxyDepositFactor = ProxyDepositFactor;
	type MaxProxies = MaxProxies;
	type WeightInfo = weights::pallet_proxy::WeightInfo<Runtime>;
	type MaxPending = MaxPending;
	type CallHasher = BlakeTwo256;
	type AnnouncementDepositBase = AnnouncementDepositBase;
	type AnnouncementDepositFactor = AnnouncementDepositFactor;
}

impl parachains_origin::Config for Runtime {}

impl parachains_configuration::Config for Runtime {
	type WeightInfo = weights::runtime_parachains_configuration::WeightInfo<Runtime>;
}

impl parachains_shared::Config for Runtime {}

impl parachains_session_info::Config for Runtime {
	type ValidatorSet = Historical;
}

/// Special `RewardValidators` that does nothing ;)
pub struct RewardValidators;
impl runtime_parachains::inclusion::RewardValidators for RewardValidators {
	fn reward_backing(_: impl IntoIterator<Item = ValidatorIndex>) {}
	fn reward_bitfields(_: impl IntoIterator<Item = ValidatorIndex>) {}
}

impl parachains_inclusion::Config for Runtime {
	type RuntimeEvent = RuntimeEvent;
	type DisputesHandler = ParasDisputes;
	type RewardValidators = RewardValidators;
	type MessageQueue = MessageQueue;
	type WeightInfo = weights::runtime_parachains_inclusion::WeightInfo<Runtime>;
}

parameter_types! {
	pub const ParasUnsignedPriority: TransactionPriority = TransactionPriority::max_value();
}

impl parachains_paras::Config for Runtime {
	type RuntimeEvent = RuntimeEvent;
	type WeightInfo = weights::runtime_parachains_paras::WeightInfo<Runtime>;
	type UnsignedPriority = ParasUnsignedPriority;
	type QueueFootprinter = ParaInclusion;
	type NextSessionRotation = Babe;
	type OnNewHead = Registrar;
}

parameter_types! {
	/// Amount of weight that can be spent per block to service messages.
	///
	/// # WARNING
	///
	/// This is not a good value for para-chains since the `Scheduler` already uses up to 80% block weight.
	pub MessageQueueServiceWeight: Weight = Perbill::from_percent(20) * BlockWeights::get().max_block;
	pub const MessageQueueHeapSize: u32 = 32 * 1024;
	pub const MessageQueueMaxStale: u32 = 96;
}

/// Message processor to handle any messages that were enqueued into the `MessageQueue` pallet.
pub struct MessageProcessor;
impl ProcessMessage for MessageProcessor {
	type Origin = AggregateMessageOrigin;

	fn process_message(
		message: &[u8],
		origin: Self::Origin,
		meter: &mut WeightMeter,
		id: &mut [u8; 32],
	) -> Result<bool, ProcessMessageError> {
		let para = match origin {
			AggregateMessageOrigin::Ump(UmpQueueId::Para(para)) => para,
		};
		xcm_builder::ProcessXcmMessage::<
			Junction,
			xcm_executor::XcmExecutor<xcm_config::XcmConfig>,
			RuntimeCall,
		>::process_message(message, Junction::Parachain(para.into()), meter, id)
	}
}

impl pallet_message_queue::Config for Runtime {
	type RuntimeEvent = RuntimeEvent;
	type Size = u32;
	type HeapSize = MessageQueueHeapSize;
	type MaxStale = MessageQueueMaxStale;
	type ServiceWeight = MessageQueueServiceWeight;
	#[cfg(not(feature = "runtime-benchmarks"))]
	type MessageProcessor = MessageProcessor;
	#[cfg(feature = "runtime-benchmarks")]
	type MessageProcessor =
		pallet_message_queue::mock_helpers::NoopMessageProcessor<AggregateMessageOrigin>;
	type QueueChangeHandler = ParaInclusion;
	type QueuePausedQuery = ();
	type WeightInfo = weights::pallet_message_queue::WeightInfo<Runtime>;
}

impl parachains_dmp::Config for Runtime {}

impl parachains_hrmp::Config for Runtime {
	type RuntimeOrigin = RuntimeOrigin;
	type RuntimeEvent = RuntimeEvent;
	type ChannelManager = EnsureRoot<AccountId>;
	type Currency = Balances;
	type WeightInfo = weights::runtime_parachains_hrmp::WeightInfo<Runtime>;
}

impl parachains_paras_inherent::Config for Runtime {
	type WeightInfo = weights::runtime_parachains_paras_inherent::WeightInfo<Runtime>;
}

impl parachains_scheduler::Config for Runtime {
	type AssignmentProvider = ParaAssignmentProvider;
}

parameter_types! {
	pub const OnDemandTrafficDefaultValue: FixedU128 = FixedU128::from_u32(1);
}

impl parachains_assigner_on_demand::Config for Runtime {
	type RuntimeEvent = RuntimeEvent;
	type Currency = Balances;
	type TrafficDefaultValue = OnDemandTrafficDefaultValue;
	type WeightInfo = weights::runtime_parachains_assigner_on_demand::WeightInfo<Runtime>;
}

impl parachains_assigner_parachains::Config for Runtime {}

impl parachains_assigner::Config for Runtime {
	type OnDemandAssignmentProvider = OnDemandAssignmentProvider;
	type ParachainsAssignmentProvider = ParachainsAssignmentProvider;
}

impl parachains_initializer::Config for Runtime {
	type Randomness = pallet_babe::RandomnessFromOneEpochAgo<Runtime>;
	type ForceOrigin = EnsureRoot<AccountId>;
	type WeightInfo = weights::runtime_parachains_initializer::WeightInfo<Runtime>;
}

impl parachains_disputes::Config for Runtime {
	type RuntimeEvent = RuntimeEvent;
	type RewardValidators = ();
	type SlashingHandler = parachains_slashing::SlashValidatorsForDisputes<ParasSlashing>;
	type WeightInfo = weights::runtime_parachains_disputes::WeightInfo<Runtime>;
}

impl parachains_slashing::Config for Runtime {
	type KeyOwnerProofSystem = Historical;
	type KeyOwnerProof =
		<Self::KeyOwnerProofSystem as KeyOwnerProofSystem<(KeyTypeId, ValidatorId)>>::Proof;
	type KeyOwnerIdentification = <Self::KeyOwnerProofSystem as KeyOwnerProofSystem<(
		KeyTypeId,
		ValidatorId,
	)>>::IdentificationTuple;
	type HandleReports = parachains_slashing::SlashingReportHandler<
		Self::KeyOwnerIdentification,
		Offences,
		ReportLongevity,
	>;
	type WeightInfo = parachains_slashing::TestWeightInfo;
	type BenchmarkingConfig = parachains_slashing::BenchConfig<200>;
}

parameter_types! {
	pub const ParaDeposit: Balance = 40 * UNITS;
}

impl paras_registrar::Config for Runtime {
	type RuntimeOrigin = RuntimeOrigin;
	type RuntimeEvent = RuntimeEvent;
	type Currency = Balances;
	type OnSwap = (Crowdloan, Slots);
	type ParaDeposit = ParaDeposit;
	type DataDepositPerByte = DataDepositPerByte;
	type WeightInfo = weights::runtime_common_paras_registrar::WeightInfo<Runtime>;
}

parameter_types! {
	pub LeasePeriod: BlockNumber = prod_or_fast!(1 * DAYS, 1 * DAYS, "ROC_LEASE_PERIOD");
}

impl slots::Config for Runtime {
	type RuntimeEvent = RuntimeEvent;
	type Currency = Balances;
	type Registrar = Registrar;
	type LeasePeriod = LeasePeriod;
	type LeaseOffset = ();
	type ForceOrigin = EitherOf<EnsureRoot<Self::AccountId>, LeaseAdmin>;
	type WeightInfo = weights::runtime_common_slots::WeightInfo<Runtime>;
}

parameter_types! {
	pub const CrowdloanId: PalletId = PalletId(*b"py/cfund");
	pub const SubmissionDeposit: Balance = 3 * GRAND;
	pub const MinContribution: Balance = 3_000 * CENTS;
	pub const RemoveKeysLimit: u32 = 1000;
	// Allow 32 bytes for an additional memo to a crowdloan.
	pub const MaxMemoLength: u8 = 32;
}

impl crowdloan::Config for Runtime {
	type RuntimeEvent = RuntimeEvent;
	type PalletId = CrowdloanId;
	type SubmissionDeposit = SubmissionDeposit;
	type MinContribution = MinContribution;
	type RemoveKeysLimit = RemoveKeysLimit;
	type Registrar = Registrar;
	type Auctioneer = Auctions;
	type MaxMemoLength = MaxMemoLength;
	type WeightInfo = weights::runtime_common_crowdloan::WeightInfo<Runtime>;
}

parameter_types! {
	// The average auction is 7 days long, so this will be 70% for ending period.
	// 5 Days = 72000 Blocks @ 6 sec per block
	pub const EndingPeriod: BlockNumber = 5 * DAYS;
	// ~ 1000 samples per day -> ~ 20 blocks per sample -> 2 minute samples
	pub const SampleLength: BlockNumber = 2 * MINUTES;
}

impl auctions::Config for Runtime {
	type RuntimeEvent = RuntimeEvent;
	type Leaser = Slots;
	type Registrar = Registrar;
	type EndingPeriod = EndingPeriod;
	type SampleLength = SampleLength;
	type Randomness = pallet_babe::RandomnessFromOneEpochAgo<Runtime>;
	type InitiateOrigin = EitherOf<EnsureRoot<Self::AccountId>, AuctionAdmin>;
	type WeightInfo = weights::runtime_common_auctions::WeightInfo<Runtime>;
}

impl identity_migrator::Config for Runtime {
	type RuntimeEvent = RuntimeEvent;
	// To be changed to `EnsureSigned` once there is a People Chain to migrate to.
	type Reaper = EnsureRoot<AccountId>;
	type ReapIdentityHandler = ToParachainIdentityReaper<Runtime, Self::AccountId>;
	type WeightInfo = weights::runtime_common_identity_migrator::WeightInfo<Runtime>;
}

type NisCounterpartInstance = pallet_balances::Instance2;
impl pallet_balances::Config<NisCounterpartInstance> for Runtime {
	type Balance = Balance;
	type DustRemoval = ();
	type RuntimeEvent = RuntimeEvent;
	type ExistentialDeposit = ConstU128<10_000_000_000>; // One RTC cent
	type AccountStore = StorageMapShim<
		pallet_balances::Account<Runtime, NisCounterpartInstance>,
		AccountId,
		pallet_balances::AccountData<u128>,
	>;
	type MaxLocks = ConstU32<4>;
	type MaxReserves = ConstU32<4>;
	type ReserveIdentifier = [u8; 8];
	type WeightInfo = weights::pallet_balances_nis_counterpart_balances::WeightInfo<Runtime>;
	type RuntimeHoldReason = RuntimeHoldReason;
	type RuntimeFreezeReason = RuntimeFreezeReason;
	type FreezeIdentifier = ();
	type MaxHolds = ConstU32<2>;
	type MaxFreezes = ConstU32<1>;
}

parameter_types! {
	pub const NisBasePeriod: BlockNumber = 30 * DAYS;
	pub const MinBid: Balance = 100 * UNITS;
	pub MinReceipt: Perquintill = Perquintill::from_rational(1u64, 10_000_000u64);
	pub const IntakePeriod: BlockNumber = 5 * MINUTES;
	pub MaxIntakeWeight: Weight = MAXIMUM_BLOCK_WEIGHT / 10;
	pub const ThawThrottle: (Perquintill, BlockNumber) = (Perquintill::from_percent(25), 5);
	pub storage NisTarget: Perquintill = Perquintill::zero();
	pub const NisPalletId: PalletId = PalletId(*b"py/nis  ");
}

impl pallet_nis::Config for Runtime {
	type WeightInfo = weights::pallet_nis::WeightInfo<Runtime>;
	type RuntimeEvent = RuntimeEvent;
	type Currency = Balances;
	type CurrencyBalance = Balance;
	type FundOrigin = frame_system::EnsureSigned<AccountId>;
	type Counterpart = NisCounterpartBalances;
	type CounterpartAmount = WithMaximumOf<ConstU128<21_000_000_000_000_000_000u128>>;
	type Deficit = (); // Mint
	type IgnoredIssuance = ();
	type Target = NisTarget;
	type PalletId = NisPalletId;
	type QueueCount = ConstU32<300>;
	type MaxQueueLen = ConstU32<1000>;
	type FifoQueueLen = ConstU32<250>;
	type BasePeriod = NisBasePeriod;
	type MinBid = MinBid;
	type MinReceipt = MinReceipt;
	type IntakePeriod = IntakePeriod;
	type MaxIntakeWeight = MaxIntakeWeight;
	type ThawThrottle = ThawThrottle;
	type RuntimeHoldReason = RuntimeHoldReason;
}

parameter_types! {
	pub const BeefySetIdSessionEntries: u32 = BondingDuration::get() * SessionsPerEra::get();
}

impl pallet_beefy::Config for Runtime {
	type BeefyId = BeefyId;
	type MaxAuthorities = MaxAuthorities;
	type MaxNominators = ConstU32<0>;
	type MaxSetIdSessionEntries = BeefySetIdSessionEntries;
	type OnNewValidatorSet = MmrLeaf;
	type WeightInfo = ();
	type KeyOwnerProof = <Historical as KeyOwnerProofSystem<(KeyTypeId, BeefyId)>>::Proof;
	type EquivocationReportSystem =
		pallet_beefy::EquivocationReportSystem<Self, Offences, Historical, ReportLongevity>;
}

/// MMR helper types.
mod mmr {
	use super::Runtime;
	pub use pallet_mmr::primitives::*;

	pub type Leaf = <<Runtime as pallet_mmr::Config>::LeafData as LeafDataProvider>::LeafData;
	pub type Hashing = <Runtime as pallet_mmr::Config>::Hashing;
	pub type Hash = <Hashing as sp_runtime::traits::Hash>::Output;
}

impl pallet_mmr::Config for Runtime {
	const INDEXING_PREFIX: &'static [u8] = mmr::INDEXING_PREFIX;
	type Hashing = Keccak256;
	type OnNewRoot = pallet_beefy_mmr::DepositBeefyDigest<Runtime>;
	type WeightInfo = ();
	type LeafData = pallet_beefy_mmr::Pallet<Runtime>;
}

parameter_types! {
	/// Version of the produced MMR leaf.
	///
	/// The version consists of two parts;
	/// - `major` (3 bits)
	/// - `minor` (5 bits)
	///
	/// `major` should be updated only if decoding the previous MMR Leaf format from the payload
	/// is not possible (i.e. backward incompatible change).
	/// `minor` should be updated if fields are added to the previous MMR Leaf, which given SCALE
	/// encoding does not prevent old leafs from being decoded.
	///
	/// Hence we expect `major` to be changed really rarely (think never).
	/// See [`MmrLeafVersion`] type documentation for more details.
	pub LeafVersion: MmrLeafVersion = MmrLeafVersion::new(0, 0);
}

pub struct ParaHeadsRootProvider;
impl BeefyDataProvider<H256> for ParaHeadsRootProvider {
	fn extra_data() -> H256 {
		let mut para_heads: Vec<(u32, Vec<u8>)> = Paras::parachains()
			.into_iter()
			.filter_map(|id| Paras::para_head(&id).map(|head| (id.into(), head.0)))
			.collect();
		para_heads.sort();
		binary_merkle_tree::merkle_root::<mmr::Hashing, _>(
			para_heads.into_iter().map(|pair| pair.encode()),
		)
		.into()
	}
}

impl pallet_beefy_mmr::Config for Runtime {
	type LeafVersion = LeafVersion;
	type BeefyAuthorityToMerkleLeaf = pallet_beefy_mmr::BeefyEcdsaToEthereum;
	type LeafExtra = H256;
	type BeefyDataProvider = ParaHeadsRootProvider;
}

impl paras_sudo_wrapper::Config for Runtime {}

parameter_types! {
	pub const PermanentSlotLeasePeriodLength: u32 = 365;
	pub const TemporarySlotLeasePeriodLength: u32 = 5;
	pub const MaxTemporarySlotPerLeasePeriod: u32 = 5;
}

impl assigned_slots::Config for Runtime {
	type RuntimeEvent = RuntimeEvent;
	type AssignSlotOrigin = EnsureRoot<AccountId>;
	type Leaser = Slots;
	type PermanentSlotLeasePeriodLength = PermanentSlotLeasePeriodLength;
	type TemporarySlotLeasePeriodLength = TemporarySlotLeasePeriodLength;
	type MaxTemporarySlotPerLeasePeriod = MaxTemporarySlotPerLeasePeriod;
	type WeightInfo = weights::runtime_common_assigned_slots::WeightInfo<Runtime>;
}

impl validator_manager::Config for Runtime {
	type RuntimeEvent = RuntimeEvent;
	type PrivilegedOrigin = EnsureRoot<AccountId>;
}

impl pallet_sudo::Config for Runtime {
	type RuntimeEvent = RuntimeEvent;
	type RuntimeCall = RuntimeCall;
	type WeightInfo = weights::pallet_sudo::WeightInfo<Runtime>;
}

impl pallet_root_testing::Config for Runtime {
	type RuntimeEvent = RuntimeEvent;
}

impl pallet_asset_rate::Config for Runtime {
	type WeightInfo = weights::pallet_asset_rate::WeightInfo<Runtime>;
	type RuntimeEvent = RuntimeEvent;
	type CreateOrigin = EnsureRoot<AccountId>;
	type RemoveOrigin = EnsureRoot<AccountId>;
	type UpdateOrigin = EnsureRoot<AccountId>;
	type Currency = Balances;
	type AssetKind = <Runtime as pallet_treasury::Config>::AssetKind;
	#[cfg(feature = "runtime-benchmarks")]
	type BenchmarkHelper = runtime_common::impls::benchmarks::AssetRateArguments;
}

construct_runtime! {
	pub enum Runtime
	{
		// Basic stuff; balances is uncallable initially.
		System: frame_system::{Pallet, Call, Storage, Config<T>, Event<T>} = 0,

		// Babe must be before session.
		Babe: pallet_babe::{Pallet, Call, Storage, Config<T>, ValidateUnsigned} = 1,

		Timestamp: pallet_timestamp::{Pallet, Call, Storage, Inherent} = 2,
		Indices: pallet_indices::{Pallet, Call, Storage, Config<T>, Event<T>} = 3,
		Balances: pallet_balances::{Pallet, Call, Storage, Config<T>, Event<T>} = 4,
		TransactionPayment: pallet_transaction_payment::{Pallet, Storage, Event<T>} = 33,

		// Consensus support.
		// Authorship must be before session in order to note author in the correct session and era.
		Authorship: pallet_authorship::{Pallet, Storage} = 5,
		Offences: pallet_offences::{Pallet, Storage, Event} = 7,
		Historical: session_historical::{Pallet} = 34,

		// BEEFY Bridges support.
		Beefy: pallet_beefy::{Pallet, Call, Storage, Config<T>, ValidateUnsigned} = 240,
		// MMR leaf construction must be before session in order to have leaf contents
		// refer to block<N-1> consistently. see substrate issue #11797 for details.
		Mmr: pallet_mmr::{Pallet, Storage} = 241,
		MmrLeaf: pallet_beefy_mmr::{Pallet, Storage} = 242,

		Session: pallet_session::{Pallet, Call, Storage, Event, Config<T>} = 8,
		Grandpa: pallet_grandpa::{Pallet, Call, Storage, Config<T>, Event, ValidateUnsigned} = 10,
		AuthorityDiscovery: pallet_authority_discovery::{Pallet, Config<T>} = 12,

		// Governance stuff; uncallable initially.
		Treasury: pallet_treasury::{Pallet, Call, Storage, Config<T>, Event<T>} = 18,
		ConvictionVoting: pallet_conviction_voting::{Pallet, Call, Storage, Event<T>} = 20,
		Referenda: pallet_referenda::{Pallet, Call, Storage, Event<T>} = 21,
		//	pub type FellowshipCollectiveInstance = pallet_ranked_collective::Instance1;
		FellowshipCollective: pallet_ranked_collective::<Instance1>::{
			Pallet, Call, Storage, Event<T>
		} = 22,
		// pub type FellowshipReferendaInstance = pallet_referenda::Instance2;
		FellowshipReferenda: pallet_referenda::<Instance2>::{
			Pallet, Call, Storage, Event<T>
		} = 23,
		Origins: pallet_custom_origins::{Origin} = 43,
		Whitelist: pallet_whitelist::{Pallet, Call, Storage, Event<T>} = 44,
		// Claims. Usable initially.
		Claims: claims::{Pallet, Call, Storage, Event<T>, Config<T>, ValidateUnsigned} = 19,

		// Utility module.
		Utility: pallet_utility::{Pallet, Call, Event} = 24,

		// Less simple identity module.
		Identity: pallet_identity::{Pallet, Call, Storage, Event<T>} = 25,

		// Society module.
		Society: pallet_society::{Pallet, Call, Storage, Event<T>} = 26,

		// Social recovery module.
		Recovery: pallet_recovery::{Pallet, Call, Storage, Event<T>} = 27,

		// Vesting. Usable initially, but removed once all vesting is finished.
		Vesting: pallet_vesting::{Pallet, Call, Storage, Event<T>, Config<T>} = 28,

		// System scheduler.
		Scheduler: pallet_scheduler::{Pallet, Call, Storage, Event<T>} = 29,

		// Proxy module. Late addition.
		Proxy: pallet_proxy::{Pallet, Call, Storage, Event<T>} = 30,

		// Multisig module. Late addition.
		Multisig: pallet_multisig::{Pallet, Call, Storage, Event<T>} = 31,

		// Preimage registrar.
		Preimage: pallet_preimage::{Pallet, Call, Storage, Event<T>, HoldReason} = 32,

		// Asset rate.
		AssetRate: pallet_asset_rate::{Pallet, Call, Storage, Event<T>} = 39,

		// Bounties modules.
		Bounties: pallet_bounties::{Pallet, Call, Storage, Event<T>} = 35,
		ChildBounties: pallet_child_bounties = 40,

		// NIS pallet.
		Nis: pallet_nis::{Pallet, Call, Storage, Event<T>, HoldReason} = 38,
		// pub type NisCounterpartInstance = pallet_balances::Instance2;
		NisCounterpartBalances: pallet_balances::<Instance2> = 45,

		// Parachains pallets. Start indices at 50 to leave room.
		ParachainsOrigin: parachains_origin::{Pallet, Origin} = 50,
		Configuration: parachains_configuration::{Pallet, Call, Storage, Config<T>} = 51,
		ParasShared: parachains_shared::{Pallet, Call, Storage} = 52,
		ParaInclusion: parachains_inclusion::{Pallet, Call, Storage, Event<T>} = 53,
		ParaInherent: parachains_paras_inherent::{Pallet, Call, Storage, Inherent} = 54,
		ParaScheduler: parachains_scheduler::{Pallet, Storage} = 55,
		Paras: parachains_paras::{Pallet, Call, Storage, Event, Config<T>, ValidateUnsigned} = 56,
		Initializer: parachains_initializer::{Pallet, Call, Storage} = 57,
		Dmp: parachains_dmp::{Pallet, Storage} = 58,
		Hrmp: parachains_hrmp::{Pallet, Call, Storage, Event<T>, Config<T>} = 60,
		ParaSessionInfo: parachains_session_info::{Pallet, Storage} = 61,
		ParasDisputes: parachains_disputes::{Pallet, Call, Storage, Event<T>} = 62,
		ParasSlashing: parachains_slashing::{Pallet, Call, Storage, ValidateUnsigned} = 63,
		MessageQueue: pallet_message_queue::{Pallet, Call, Storage, Event<T>} = 64,
		ParaAssignmentProvider: parachains_assigner::{Pallet, Storage} = 65,
		OnDemandAssignmentProvider: parachains_assigner_on_demand::{Pallet, Call, Storage, Event<T>} = 66,
		ParachainsAssignmentProvider: parachains_assigner_parachains::{Pallet} = 67,

		// Parachain Onboarding Pallets. Start indices at 70 to leave room.
		Registrar: paras_registrar::{Pallet, Call, Storage, Event<T>, Config<T>} = 70,
		Slots: slots::{Pallet, Call, Storage, Event<T>} = 71,
		Auctions: auctions::{Pallet, Call, Storage, Event<T>} = 72,
		Crowdloan: crowdloan::{Pallet, Call, Storage, Event<T>} = 73,

		// Pallet for sending XCM.
		XcmPallet: pallet_xcm::{Pallet, Call, Storage, Event<T>, Origin, Config<T>} = 99,

		// Pallet for migrating Identity to a parachain. To be removed post-migration.
		IdentityMigrator: identity_migrator::{Pallet, Call, Event<T>} = 248,

		ParasSudoWrapper: paras_sudo_wrapper::{Pallet, Call} = 250,
		AssignedSlots: assigned_slots::{Pallet, Call, Storage, Event<T>, Config<T>} = 251,

		// Validator Manager pallet.
		ValidatorManager: validator_manager::{Pallet, Call, Storage, Event<T>} = 252,

		// State trie migration pallet, only temporary.
		StateTrieMigration: pallet_state_trie_migration = 254,

		// Root testing pallet.
		RootTesting: pallet_root_testing::{Pallet, Call, Storage, Event<T>} = 249,

		// Sudo.
		Sudo: pallet_sudo::{Pallet, Call, Storage, Event<T>, Config<T>} = 255,
	}
}

/// The address format for describing accounts.
pub type Address = sp_runtime::MultiAddress<AccountId, ()>;
/// Block header type as expected by this runtime.
pub type Header = generic::Header<BlockNumber, BlakeTwo256>;
/// Block type as expected by this runtime.
pub type Block = generic::Block<Header, UncheckedExtrinsic>;
/// A Block signed with a Justification
pub type SignedBlock = generic::SignedBlock<Block>;
/// `BlockId` type as expected by this runtime.
pub type BlockId = generic::BlockId<Block>;
/// The `SignedExtension` to the basic transaction logic.
pub type SignedExtra = (
	frame_system::CheckNonZeroSender<Runtime>,
	frame_system::CheckSpecVersion<Runtime>,
	frame_system::CheckTxVersion<Runtime>,
	frame_system::CheckGenesis<Runtime>,
	frame_system::CheckMortality<Runtime>,
	frame_system::CheckNonce<Runtime>,
	frame_system::CheckWeight<Runtime>,
	pallet_transaction_payment::ChargeTransactionPayment<Runtime>,
);

/// Unchecked extrinsic type as expected by this runtime.
pub type UncheckedExtrinsic =
	generic::UncheckedExtrinsic<Address, RuntimeCall, Signature, SignedExtra>;

/// All migrations that will run on the next runtime upgrade.
///
/// This contains the combined migrations of the last 10 releases. It allows to skip runtime
/// upgrades in case governance decides to do so. THE ORDER IS IMPORTANT.
pub type Migrations = migrations::Unreleased;

/// The runtime migrations per release.
#[allow(deprecated, missing_docs)]
pub mod migrations {
	use super::*;

	use frame_support::traits::LockIdentifier;
	use frame_system::pallet_prelude::BlockNumberFor;
	#[cfg(feature = "try-runtime")]
	use sp_core::crypto::ByteArray;

	parameter_types! {
		pub const DemocracyPalletName: &'static str = "Democracy";
		pub const CouncilPalletName: &'static str = "Council";
		pub const TechnicalCommitteePalletName: &'static str = "TechnicalCommittee";
		pub const PhragmenElectionPalletName: &'static str = "PhragmenElection";
		pub const TechnicalMembershipPalletName: &'static str = "TechnicalMembership";
		pub const TipsPalletName: &'static str = "Tips";
		pub const ImOnlinePalletName: &'static str = "ImOnline";
		pub const PhragmenElectionPalletId: LockIdentifier = *b"phrelect";
	}

	// Special Config for Gov V1 pallets, allowing us to run migrations for them without
	// implementing their configs on [`Runtime`].
	pub struct UnlockConfig;
	impl pallet_democracy::migrations::unlock_and_unreserve_all_funds::UnlockConfig for UnlockConfig {
		type Currency = Balances;
		type MaxVotes = ConstU32<100>;
		type MaxDeposits = ConstU32<100>;
		type AccountId = AccountId;
		type BlockNumber = BlockNumberFor<Runtime>;
		type DbWeight = <Runtime as frame_system::Config>::DbWeight;
		type PalletName = DemocracyPalletName;
	}
	impl pallet_elections_phragmen::migrations::unlock_and_unreserve_all_funds::UnlockConfig
		for UnlockConfig
	{
		type Currency = Balances;
		type MaxVotesPerVoter = ConstU32<16>;
		type PalletId = PhragmenElectionPalletId;
		type AccountId = AccountId;
		type DbWeight = <Runtime as frame_system::Config>::DbWeight;
		type PalletName = PhragmenElectionPalletName;
	}
	impl pallet_tips::migrations::unreserve_deposits::UnlockConfig<()> for UnlockConfig {
		type Currency = Balances;
		type Hash = Hash;
		type DataDepositPerByte = DataDepositPerByte;
		type TipReportDepositBase = TipReportDepositBase;
		type AccountId = AccountId;
		type BlockNumber = BlockNumberFor<Runtime>;
		type DbWeight = <Runtime as frame_system::Config>::DbWeight;
		type PalletName = TipsPalletName;
	}

	/// Upgrade Session keys to exclude `ImOnline` key.
	/// When this is removed, should also remove `OldSessionKeys`.
	pub struct UpgradeSessionKeys;
	const UPGRADE_SESSION_KEYS_FROM_SPEC: u32 = 104000;

	impl frame_support::traits::OnRuntimeUpgrade for UpgradeSessionKeys {
		#[cfg(feature = "try-runtime")]
		fn pre_upgrade() -> Result<sp_std::vec::Vec<u8>, sp_runtime::TryRuntimeError> {
			if System::last_runtime_upgrade_spec_version() > UPGRADE_SESSION_KEYS_FROM_SPEC {
				log::warn!(target: "runtime::session_keys", "Skipping session keys migration pre-upgrade check due to spec version (already applied?)");
				return Ok(Vec::new())
			}

			log::info!(target: "runtime::session_keys", "Collecting pre-upgrade session keys state");
			let key_ids = SessionKeys::key_ids();
			frame_support::ensure!(
				key_ids.into_iter().find(|&k| *k == sp_core::crypto::key_types::IM_ONLINE) == None,
				"New session keys contain the ImOnline key that should have been removed",
			);
			let storage_key = pallet_session::QueuedKeys::<Runtime>::hashed_key();
			let mut state: Vec<u8> = Vec::new();
			frame_support::storage::unhashed::get::<Vec<(ValidatorId, OldSessionKeys)>>(
				&storage_key,
			)
			.ok_or::<sp_runtime::TryRuntimeError>("Queued keys are not available".into())?
			.into_iter()
			.for_each(|(id, keys)| {
				state.extend_from_slice(id.as_slice());
				for key_id in key_ids {
					state.extend_from_slice(keys.get_raw(*key_id));
				}
			});
			frame_support::ensure!(state.len() > 0, "Queued keys are not empty before upgrade");
			Ok(state)
		}

		fn on_runtime_upgrade() -> Weight {
			if System::last_runtime_upgrade_spec_version() > UPGRADE_SESSION_KEYS_FROM_SPEC {
				log::info!("Skipping session keys upgrade: already applied");
				return <Runtime as frame_system::Config>::DbWeight::get().reads(1)
			}
			log::trace!("Upgrading session keys");
			Session::upgrade_keys::<OldSessionKeys, _>(transform_session_keys);
			Perbill::from_percent(50) * BlockWeights::get().max_block
		}

		#[cfg(feature = "try-runtime")]
		fn post_upgrade(
			old_state: sp_std::vec::Vec<u8>,
		) -> Result<(), sp_runtime::TryRuntimeError> {
			if System::last_runtime_upgrade_spec_version() > UPGRADE_SESSION_KEYS_FROM_SPEC {
				log::warn!(target: "runtime::session_keys", "Skipping session keys migration post-upgrade check due to spec version (already applied?)");
				return Ok(())
			}

			let key_ids = SessionKeys::key_ids();
			let mut new_state: Vec<u8> = Vec::new();
			pallet_session::QueuedKeys::<Runtime>::get().into_iter().for_each(|(id, keys)| {
				new_state.extend_from_slice(id.as_slice());
				for key_id in key_ids {
					new_state.extend_from_slice(keys.get_raw(*key_id));
				}
			});
			frame_support::ensure!(new_state.len() > 0, "Queued keys are not empty after upgrade");
			frame_support::ensure!(
				old_state == new_state,
				"Pre-upgrade and post-upgrade keys do not match!"
			);
			log::info!(target: "runtime::session_keys", "Session keys migrated successfully");
			Ok(())
		}
	}

	/// Unreleased migrations. Add new ones here:
	pub type Unreleased = (
		pallet_society::migrations::MigrateToV2<Runtime, (), ()>,
		parachains_configuration::migration::v7::MigrateToV7<Runtime>,
		assigned_slots::migration::v1::MigrateToV1<Runtime>,
		parachains_scheduler::migration::v1::MigrateToV1<Runtime>,
		parachains_configuration::migration::v8::MigrateToV8<Runtime>,
		parachains_configuration::migration::v9::MigrateToV9<Runtime>,
		paras_registrar::migration::MigrateToV1<Runtime, ()>,
		pallet_referenda::migration::v1::MigrateV0ToV1<Runtime, ()>,
		pallet_referenda::migration::v1::MigrateV0ToV1<Runtime, pallet_referenda::Instance2>,

		// Unlock & unreserve Gov1 funds

		pallet_elections_phragmen::migrations::unlock_and_unreserve_all_funds::UnlockAndUnreserveAllFunds<UnlockConfig>,
		pallet_democracy::migrations::unlock_and_unreserve_all_funds::UnlockAndUnreserveAllFunds<UnlockConfig>,
		pallet_tips::migrations::unreserve_deposits::UnreserveDeposits<UnlockConfig, ()>,

		// Delete all Gov v1 pallet storage key/values.

		frame_support::migrations::RemovePallet<DemocracyPalletName, <Runtime as frame_system::Config>::DbWeight>,
		frame_support::migrations::RemovePallet<CouncilPalletName, <Runtime as frame_system::Config>::DbWeight>,
		frame_support::migrations::RemovePallet<TechnicalCommitteePalletName, <Runtime as frame_system::Config>::DbWeight>,
		frame_support::migrations::RemovePallet<PhragmenElectionPalletName, <Runtime as frame_system::Config>::DbWeight>,
		frame_support::migrations::RemovePallet<TechnicalMembershipPalletName, <Runtime as frame_system::Config>::DbWeight>,
		frame_support::migrations::RemovePallet<TipsPalletName, <Runtime as frame_system::Config>::DbWeight>,

		pallet_grandpa::migrations::MigrateV4ToV5<Runtime>,
		parachains_configuration::migration::v10::MigrateToV10<Runtime>,

		// Upgrade `SessionKeys` to exclude `ImOnline`
		UpgradeSessionKeys,

		// Remove `im-online` pallet on-chain storage
		frame_support::migrations::RemovePallet<ImOnlinePalletName, <Runtime as frame_system::Config>::DbWeight>,
<<<<<<< HEAD

		// Migrate Identity pallet for Usernames
		pallet_identity::migration::versioned::V0ToV1<Runtime>,
=======
		parachains_configuration::migration::v11::MigrateToV11<Runtime>,
>>>>>>> 4c4407a8
	);
}

/// Executive: handles dispatch to the various modules.
pub type Executive = frame_executive::Executive<
	Runtime,
	Block,
	frame_system::ChainContext<Runtime>,
	Runtime,
	AllPalletsWithSystem,
	Migrations,
>;
/// The payload being signed in transactions.
pub type SignedPayload = generic::SignedPayload<RuntimeCall, SignedExtra>;

parameter_types! {
	// The deposit configuration for the singed migration. Specially if you want to allow any signed account to do the migration (see `SignedFilter`, these deposits should be high)
	pub const MigrationSignedDepositPerItem: Balance = 1 * CENTS;
	pub const MigrationSignedDepositBase: Balance = 20 * CENTS * 100;
	pub const MigrationMaxKeyLen: u32 = 512;
}

impl pallet_state_trie_migration::Config for Runtime {
	type RuntimeEvent = RuntimeEvent;
	type Currency = Balances;
	type SignedDepositPerItem = MigrationSignedDepositPerItem;
	type SignedDepositBase = MigrationSignedDepositBase;
	type ControlOrigin = EnsureRoot<AccountId>;
	// specific account for the migration, can trigger the signed migrations.
	type SignedFilter = frame_system::EnsureSignedBy<MigController, AccountId>;

	// Use same weights as substrate ones.
	type WeightInfo = pallet_state_trie_migration::weights::SubstrateWeight<Runtime>;
	type MaxKeyLen = MigrationMaxKeyLen;
}

frame_support::ord_parameter_types! {
	pub const MigController: AccountId = AccountId::from(hex_literal::hex!("52bc71c1eca5353749542dfdf0af97bf764f9c2f44e860cd485f1cd86400f649"));
}

#[cfg(feature = "runtime-benchmarks")]
mod benches {
	frame_benchmarking::define_benchmarks!(
		// Polkadot
		// NOTE: Make sure to prefix these with `runtime_common::` so
		// the that path resolves correctly in the generated file.
		[runtime_common::assigned_slots, AssignedSlots]
		[runtime_common::auctions, Auctions]
		[runtime_common::crowdloan, Crowdloan]
		[runtime_common::claims, Claims]
		[runtime_common::identity_migrator, IdentityMigrator]
		[runtime_common::slots, Slots]
		[runtime_common::paras_registrar, Registrar]
		[runtime_parachains::configuration, Configuration]
		[runtime_parachains::hrmp, Hrmp]
		[runtime_parachains::disputes, ParasDisputes]
		[runtime_parachains::inclusion, ParaInclusion]
		[runtime_parachains::initializer, Initializer]
		[runtime_parachains::paras_inherent, ParaInherent]
		[runtime_parachains::paras, Paras]
		[runtime_parachains::assigner_on_demand, OnDemandAssignmentProvider]
		// Substrate
		[pallet_balances, Balances]
		[pallet_balances, NisCounterpartBalances]
		[frame_benchmarking::baseline, Baseline::<Runtime>]
		[pallet_bounties, Bounties]
		[pallet_child_bounties, ChildBounties]
		[pallet_conviction_voting, ConvictionVoting]
		[pallet_nis, Nis]
		[pallet_identity, Identity]
		[pallet_indices, Indices]
		[pallet_message_queue, MessageQueue]
		[pallet_multisig, Multisig]
		[pallet_preimage, Preimage]
		[pallet_proxy, Proxy]
		[pallet_ranked_collective, FellowshipCollective]
		[pallet_recovery, Recovery]
		[pallet_referenda, Referenda]
		[pallet_referenda, FellowshipReferenda]
		[pallet_scheduler, Scheduler]
		[pallet_sudo, Sudo]
		[frame_system, SystemBench::<Runtime>]
		[pallet_timestamp, Timestamp]
		[pallet_treasury, Treasury]
		[pallet_utility, Utility]
		[pallet_vesting, Vesting]
		[pallet_asset_rate, AssetRate]
		[pallet_whitelist, Whitelist]
		// XCM
		[pallet_xcm, PalletXcmExtrinsicsBenchmark::<Runtime>]
		[pallet_xcm_benchmarks::fungible, pallet_xcm_benchmarks::fungible::Pallet::<Runtime>]
		[pallet_xcm_benchmarks::generic, pallet_xcm_benchmarks::generic::Pallet::<Runtime>]
	);
}

sp_api::impl_runtime_apis! {
	impl sp_api::Core<Block> for Runtime {
		fn version() -> RuntimeVersion {
			VERSION
		}

		fn execute_block(block: Block) {
			Executive::execute_block(block);
		}

		fn initialize_block(header: &<Block as BlockT>::Header) {
			Executive::initialize_block(header)
		}
	}

	impl sp_api::Metadata<Block> for Runtime {
		fn metadata() -> OpaqueMetadata {
			OpaqueMetadata::new(Runtime::metadata().into())
		}

		fn metadata_at_version(version: u32) -> Option<OpaqueMetadata> {
			Runtime::metadata_at_version(version)
		}

		fn metadata_versions() -> sp_std::vec::Vec<u32> {
			Runtime::metadata_versions()
		}
	}

	impl block_builder_api::BlockBuilder<Block> for Runtime {
		fn apply_extrinsic(extrinsic: <Block as BlockT>::Extrinsic) -> ApplyExtrinsicResult {
			Executive::apply_extrinsic(extrinsic)
		}

		fn finalize_block() -> <Block as BlockT>::Header {
			Executive::finalize_block()
		}

		fn inherent_extrinsics(data: inherents::InherentData) -> Vec<<Block as BlockT>::Extrinsic> {
			data.create_extrinsics()
		}

		fn check_inherents(
			block: Block,
			data: inherents::InherentData,
		) -> inherents::CheckInherentsResult {
			data.check_extrinsics(&block)
		}
	}

	impl tx_pool_api::runtime_api::TaggedTransactionQueue<Block> for Runtime {
		fn validate_transaction(
			source: TransactionSource,
			tx: <Block as BlockT>::Extrinsic,
			block_hash: <Block as BlockT>::Hash,
		) -> TransactionValidity {
			Executive::validate_transaction(source, tx, block_hash)
		}
	}

	impl offchain_primitives::OffchainWorkerApi<Block> for Runtime {
		fn offchain_worker(header: &<Block as BlockT>::Header) {
			Executive::offchain_worker(header)
		}
	}

	#[api_version(10)]
	impl primitives::runtime_api::ParachainHost<Block> for Runtime {
		fn validators() -> Vec<ValidatorId> {
			parachains_runtime_api_impl::validators::<Runtime>()
		}

		fn validator_groups() -> (Vec<Vec<ValidatorIndex>>, GroupRotationInfo<BlockNumber>) {
			parachains_runtime_api_impl::validator_groups::<Runtime>()
		}

		fn availability_cores() -> Vec<CoreState<Hash, BlockNumber>> {
			parachains_runtime_api_impl::availability_cores::<Runtime>()
		}

		fn persisted_validation_data(para_id: ParaId, assumption: OccupiedCoreAssumption)
			-> Option<PersistedValidationData<Hash, BlockNumber>> {
			parachains_runtime_api_impl::persisted_validation_data::<Runtime>(para_id, assumption)
		}

		fn assumed_validation_data(
			para_id: ParaId,
			expected_persisted_validation_data_hash: Hash,
		) -> Option<(PersistedValidationData<Hash, BlockNumber>, ValidationCodeHash)> {
			parachains_runtime_api_impl::assumed_validation_data::<Runtime>(
				para_id,
				expected_persisted_validation_data_hash,
			)
		}

		fn check_validation_outputs(
			para_id: ParaId,
			outputs: primitives::CandidateCommitments,
		) -> bool {
			parachains_runtime_api_impl::check_validation_outputs::<Runtime>(para_id, outputs)
		}

		fn session_index_for_child() -> SessionIndex {
			parachains_runtime_api_impl::session_index_for_child::<Runtime>()
		}

		fn validation_code(para_id: ParaId, assumption: OccupiedCoreAssumption)
			-> Option<ValidationCode> {
			parachains_runtime_api_impl::validation_code::<Runtime>(para_id, assumption)
		}

		fn candidate_pending_availability(para_id: ParaId) -> Option<CommittedCandidateReceipt<Hash>> {
			parachains_runtime_api_impl::candidate_pending_availability::<Runtime>(para_id)
		}

		fn candidate_events() -> Vec<CandidateEvent<Hash>> {
			parachains_runtime_api_impl::candidate_events::<Runtime, _>(|ev| {
				match ev {
					RuntimeEvent::ParaInclusion(ev) => {
						Some(ev)
					}
					_ => None,
				}
			})
		}

		fn session_info(index: SessionIndex) -> Option<SessionInfo> {
			parachains_runtime_api_impl::session_info::<Runtime>(index)
		}

		fn session_executor_params(session_index: SessionIndex) -> Option<ExecutorParams> {
			parachains_runtime_api_impl::session_executor_params::<Runtime>(session_index)
		}

		fn dmq_contents(recipient: ParaId) -> Vec<InboundDownwardMessage<BlockNumber>> {
			parachains_runtime_api_impl::dmq_contents::<Runtime>(recipient)
		}

		fn inbound_hrmp_channels_contents(
			recipient: ParaId
		) -> BTreeMap<ParaId, Vec<InboundHrmpMessage<BlockNumber>>> {
			parachains_runtime_api_impl::inbound_hrmp_channels_contents::<Runtime>(recipient)
		}

		fn validation_code_by_hash(hash: ValidationCodeHash) -> Option<ValidationCode> {
			parachains_runtime_api_impl::validation_code_by_hash::<Runtime>(hash)
		}

		fn on_chain_votes() -> Option<ScrapedOnChainVotes<Hash>> {
			parachains_runtime_api_impl::on_chain_votes::<Runtime>()
		}

		fn submit_pvf_check_statement(
			stmt: primitives::PvfCheckStatement,
			signature: primitives::ValidatorSignature
		) {
			parachains_runtime_api_impl::submit_pvf_check_statement::<Runtime>(stmt, signature)
		}

		fn pvfs_require_precheck() -> Vec<ValidationCodeHash> {
			parachains_runtime_api_impl::pvfs_require_precheck::<Runtime>()
		}

		fn validation_code_hash(para_id: ParaId, assumption: OccupiedCoreAssumption)
			-> Option<ValidationCodeHash>
		{
			parachains_runtime_api_impl::validation_code_hash::<Runtime>(para_id, assumption)
		}

		fn disputes() -> Vec<(SessionIndex, CandidateHash, DisputeState<BlockNumber>)> {
			parachains_runtime_api_impl::get_session_disputes::<Runtime>()
		}

		fn unapplied_slashes(
		) -> Vec<(SessionIndex, CandidateHash, slashing::PendingSlashes)> {
			parachains_runtime_api_impl::unapplied_slashes::<Runtime>()
		}

		fn key_ownership_proof(
			validator_id: ValidatorId,
		) -> Option<slashing::OpaqueKeyOwnershipProof> {
			use parity_scale_codec::Encode;

			Historical::prove((PARACHAIN_KEY_TYPE_ID, validator_id))
				.map(|p| p.encode())
				.map(slashing::OpaqueKeyOwnershipProof::new)
		}

		fn submit_report_dispute_lost(
			dispute_proof: slashing::DisputeProof,
			key_ownership_proof: slashing::OpaqueKeyOwnershipProof,
		) -> Option<()> {
			parachains_runtime_api_impl::submit_unsigned_slashing_report::<Runtime>(
				dispute_proof,
				key_ownership_proof,
			)
		}

		fn minimum_backing_votes() -> u32 {
			parachains_runtime_api_impl::minimum_backing_votes::<Runtime>()
		}

		fn para_backing_state(para_id: ParaId) -> Option<primitives::async_backing::BackingState> {
			parachains_runtime_api_impl::backing_state::<Runtime>(para_id)
		}

		fn async_backing_params() -> primitives::AsyncBackingParams {
			parachains_runtime_api_impl::async_backing_params::<Runtime>()
		}

		fn approval_voting_params() -> ApprovalVotingParams {
			parachains_staging_runtime_api_impl::approval_voting_params::<Runtime>()
		}

		fn disabled_validators() -> Vec<ValidatorIndex> {
			parachains_staging_runtime_api_impl::disabled_validators::<Runtime>()
		}

		fn node_features() -> NodeFeatures {
			parachains_staging_runtime_api_impl::node_features::<Runtime>()
		}
	}

	#[api_version(3)]
	impl beefy_primitives::BeefyApi<Block, BeefyId> for Runtime {
		fn beefy_genesis() -> Option<BlockNumber> {
			Beefy::genesis_block()
		}

		fn validator_set() -> Option<beefy_primitives::ValidatorSet<BeefyId>> {
			Beefy::validator_set()
		}

		fn submit_report_equivocation_unsigned_extrinsic(
			equivocation_proof: beefy_primitives::EquivocationProof<
				BlockNumber,
				BeefyId,
				BeefySignature,
			>,
			key_owner_proof: beefy_primitives::OpaqueKeyOwnershipProof,
		) -> Option<()> {
			let key_owner_proof = key_owner_proof.decode()?;

			Beefy::submit_unsigned_equivocation_report(
				equivocation_proof,
				key_owner_proof,
			)
		}

		fn generate_key_ownership_proof(
			_set_id: beefy_primitives::ValidatorSetId,
			authority_id: BeefyId,
		) -> Option<beefy_primitives::OpaqueKeyOwnershipProof> {
			use parity_scale_codec::Encode;

			Historical::prove((beefy_primitives::KEY_TYPE, authority_id))
				.map(|p| p.encode())
				.map(beefy_primitives::OpaqueKeyOwnershipProof::new)
		}
	}

	#[api_version(2)]
	impl mmr::MmrApi<Block, mmr::Hash, BlockNumber> for Runtime {
		fn mmr_root() -> Result<mmr::Hash, mmr::Error> {
			Ok(Mmr::mmr_root())
		}

		fn mmr_leaf_count() -> Result<mmr::LeafIndex, mmr::Error> {
			Ok(Mmr::mmr_leaves())
		}

		fn generate_proof(
			block_numbers: Vec<BlockNumber>,
			best_known_block_number: Option<BlockNumber>,
		) -> Result<(Vec<mmr::EncodableOpaqueLeaf>, mmr::Proof<mmr::Hash>), mmr::Error> {
			Mmr::generate_proof(block_numbers, best_known_block_number).map(
				|(leaves, proof)| {
					(
						leaves
							.into_iter()
							.map(|leaf| mmr::EncodableOpaqueLeaf::from_leaf(&leaf))
							.collect(),
						proof,
					)
				},
			)
		}

		fn verify_proof(leaves: Vec<mmr::EncodableOpaqueLeaf>, proof: mmr::Proof<mmr::Hash>)
			-> Result<(), mmr::Error>
		{
			let leaves = leaves.into_iter().map(|leaf|
				leaf.into_opaque_leaf()
				.try_decode()
				.ok_or(mmr::Error::Verify)).collect::<Result<Vec<mmr::Leaf>, mmr::Error>>()?;
			Mmr::verify_leaves(leaves, proof)
		}

		fn verify_proof_stateless(
			root: mmr::Hash,
			leaves: Vec<mmr::EncodableOpaqueLeaf>,
			proof: mmr::Proof<mmr::Hash>
		) -> Result<(), mmr::Error> {
			let nodes = leaves.into_iter().map(|leaf|mmr::DataOrHash::Data(leaf.into_opaque_leaf())).collect();
			pallet_mmr::verify_leaves_proof::<mmr::Hashing, _>(root, nodes, proof)
		}
	}

	impl fg_primitives::GrandpaApi<Block> for Runtime {
		fn grandpa_authorities() -> Vec<(GrandpaId, u64)> {
			Grandpa::grandpa_authorities()
		}

		fn current_set_id() -> fg_primitives::SetId {
			Grandpa::current_set_id()
		}

		fn submit_report_equivocation_unsigned_extrinsic(
			equivocation_proof: fg_primitives::EquivocationProof<
				<Block as BlockT>::Hash,
				sp_runtime::traits::NumberFor<Block>,
			>,
			key_owner_proof: fg_primitives::OpaqueKeyOwnershipProof,
		) -> Option<()> {
			let key_owner_proof = key_owner_proof.decode()?;

			Grandpa::submit_unsigned_equivocation_report(
				equivocation_proof,
				key_owner_proof,
			)
		}

		fn generate_key_ownership_proof(
			_set_id: fg_primitives::SetId,
			authority_id: fg_primitives::AuthorityId,
		) -> Option<fg_primitives::OpaqueKeyOwnershipProof> {
			use parity_scale_codec::Encode;

			Historical::prove((fg_primitives::KEY_TYPE, authority_id))
				.map(|p| p.encode())
				.map(fg_primitives::OpaqueKeyOwnershipProof::new)
		}
	}

	impl babe_primitives::BabeApi<Block> for Runtime {
		fn configuration() -> babe_primitives::BabeConfiguration {
			let epoch_config = Babe::epoch_config().unwrap_or(BABE_GENESIS_EPOCH_CONFIG);
			babe_primitives::BabeConfiguration {
				slot_duration: Babe::slot_duration(),
				epoch_length: EpochDurationInBlocks::get().into(),
				c: epoch_config.c,
				authorities: Babe::authorities().to_vec(),
				randomness: Babe::randomness(),
				allowed_slots: epoch_config.allowed_slots,
			}
		}

		fn current_epoch_start() -> babe_primitives::Slot {
			Babe::current_epoch_start()
		}

		fn current_epoch() -> babe_primitives::Epoch {
			Babe::current_epoch()
		}

		fn next_epoch() -> babe_primitives::Epoch {
			Babe::next_epoch()
		}

		fn generate_key_ownership_proof(
			_slot: babe_primitives::Slot,
			authority_id: babe_primitives::AuthorityId,
		) -> Option<babe_primitives::OpaqueKeyOwnershipProof> {
			use parity_scale_codec::Encode;

			Historical::prove((babe_primitives::KEY_TYPE, authority_id))
				.map(|p| p.encode())
				.map(babe_primitives::OpaqueKeyOwnershipProof::new)
		}

		fn submit_report_equivocation_unsigned_extrinsic(
			equivocation_proof: babe_primitives::EquivocationProof<<Block as BlockT>::Header>,
			key_owner_proof: babe_primitives::OpaqueKeyOwnershipProof,
		) -> Option<()> {
			let key_owner_proof = key_owner_proof.decode()?;

			Babe::submit_unsigned_equivocation_report(
				equivocation_proof,
				key_owner_proof,
			)
		}
	}

	impl authority_discovery_primitives::AuthorityDiscoveryApi<Block> for Runtime {
		fn authorities() -> Vec<AuthorityDiscoveryId> {
			parachains_runtime_api_impl::relevant_authority_ids::<Runtime>()
		}
	}

	impl sp_session::SessionKeys<Block> for Runtime {
		fn generate_session_keys(seed: Option<Vec<u8>>) -> Vec<u8> {
			SessionKeys::generate(seed)
		}

		fn decode_session_keys(
			encoded: Vec<u8>,
		) -> Option<Vec<(Vec<u8>, sp_core::crypto::KeyTypeId)>> {
			SessionKeys::decode_into_raw_public_keys(&encoded)
		}
	}

	impl frame_system_rpc_runtime_api::AccountNonceApi<Block, AccountId, Nonce> for Runtime {
		fn account_nonce(account: AccountId) -> Nonce {
			System::account_nonce(account)
		}
	}

	impl pallet_transaction_payment_rpc_runtime_api::TransactionPaymentApi<
		Block,
		Balance,
	> for Runtime {
		fn query_info(uxt: <Block as BlockT>::Extrinsic, len: u32) -> RuntimeDispatchInfo<Balance> {
			TransactionPayment::query_info(uxt, len)
		}
		fn query_fee_details(uxt: <Block as BlockT>::Extrinsic, len: u32) -> FeeDetails<Balance> {
			TransactionPayment::query_fee_details(uxt, len)
		}
		fn query_weight_to_fee(weight: Weight) -> Balance {
			TransactionPayment::weight_to_fee(weight)
		}
		fn query_length_to_fee(length: u32) -> Balance {
			TransactionPayment::length_to_fee(length)
		}
	}

	impl pallet_beefy_mmr::BeefyMmrApi<Block, Hash> for RuntimeApi {
		fn authority_set_proof() -> beefy_primitives::mmr::BeefyAuthoritySet<Hash> {
			MmrLeaf::authority_set_proof()
		}

		fn next_authority_set_proof() -> beefy_primitives::mmr::BeefyNextAuthoritySet<Hash> {
			MmrLeaf::next_authority_set_proof()
		}
	}

	#[cfg(feature = "try-runtime")]
	impl frame_try_runtime::TryRuntime<Block> for Runtime {
		fn on_runtime_upgrade(checks: frame_try_runtime::UpgradeCheckSelect) -> (Weight, Weight) {
			log::info!("try-runtime::on_runtime_upgrade rococo.");
			let weight = Executive::try_runtime_upgrade(checks).unwrap();
			(weight, BlockWeights::get().max_block)
		}

		fn execute_block(
			block: Block,
			state_root_check: bool,
			signature_check: bool,
			select: frame_try_runtime::TryStateSelect,
		) -> Weight {
			// NOTE: intentional unwrap: we don't want to propagate the error backwards, and want to
			// have a backtrace here.
			Executive::try_execute_block(block, state_root_check, signature_check, select).unwrap()
		}
	}

	#[cfg(feature = "runtime-benchmarks")]
	impl frame_benchmarking::Benchmark<Block> for Runtime {
		fn benchmark_metadata(extra: bool) -> (
			Vec<frame_benchmarking::BenchmarkList>,
			Vec<frame_support::traits::StorageInfo>,
		) {
			use frame_benchmarking::{Benchmarking, BenchmarkList};
			use frame_support::traits::StorageInfoTrait;

			use frame_system_benchmarking::Pallet as SystemBench;
			use frame_benchmarking::baseline::Pallet as Baseline;

			use pallet_xcm::benchmarking::Pallet as PalletXcmExtrinsicsBenchmark;

			let mut list = Vec::<BenchmarkList>::new();
			list_benchmarks!(list, extra);

			let storage_info = AllPalletsWithSystem::storage_info();
			return (list, storage_info)
		}

		fn dispatch_benchmark(
			config: frame_benchmarking::BenchmarkConfig,
		) -> Result<
			Vec<frame_benchmarking::BenchmarkBatch>,
			sp_runtime::RuntimeString,
		> {
			use frame_support::traits::WhitelistedStorageKeys;
			use frame_benchmarking::{Benchmarking, BenchmarkBatch, BenchmarkError};
			use frame_system_benchmarking::Pallet as SystemBench;
			use frame_benchmarking::baseline::Pallet as Baseline;
			use pallet_xcm::benchmarking::Pallet as PalletXcmExtrinsicsBenchmark;
			use sp_storage::TrackedStorageKey;
			use xcm::latest::prelude::*;
			use xcm_config::{
				AssetHub, LocalCheckAccount, LocationConverter, TokenLocation, XcmConfig,
			};

			parameter_types! {
				pub ExistentialDepositMultiAsset: Option<MultiAsset> = Some((
					TokenLocation::get(),
					ExistentialDeposit::get()
				).into());
				pub ToParachain: ParaId = rococo_runtime_constants::system_parachain::ASSET_HUB_ID.into();
			}

			impl frame_system_benchmarking::Config for Runtime {}
			impl frame_benchmarking::baseline::Config for Runtime {}
			impl pallet_xcm::benchmarking::Config for Runtime {
				fn reachable_dest() -> Option<MultiLocation> {
					Some(crate::xcm_config::AssetHub::get())
				}

				fn teleportable_asset_and_dest() -> Option<(MultiAsset, MultiLocation)> {
					// Relay/native token can be teleported to/from AH.
					Some((
						MultiAsset {
							fun: Fungible(EXISTENTIAL_DEPOSIT),
							id: Concrete(Here.into())
						},
						crate::xcm_config::AssetHub::get(),
					))
				}

				fn reserve_transferable_asset_and_dest() -> Option<(MultiAsset, MultiLocation)> {
					// Relay can reserve transfer native token to some random parachain.
					Some((
						MultiAsset {
							fun: Fungible(EXISTENTIAL_DEPOSIT),
							id: Concrete(Here.into())
						},
						Parachain(43211234).into(),
					))
				}

				fn set_up_complex_asset_transfer(
				) -> Option<(MultiAssets, u32, MultiLocation, Box<dyn FnOnce()>)> {
					// Relay supports only native token, either reserve transfer it to non-system parachains,
					// or teleport it to system parachain. Use the teleport case for benchmarking as it's
					// slightly heavier.
					// Relay/native token can be teleported to/from AH.
					let native_location = Here.into();
					let dest = crate::xcm_config::AssetHub::get();
					pallet_xcm::benchmarking::helpers::native_teleport_as_asset_transfer::<Runtime>(
						native_location,
						dest
					)
				}
			}
			impl pallet_xcm_benchmarks::Config for Runtime {
				type XcmConfig = XcmConfig;
				type AccountIdConverter = LocationConverter;
				type DeliveryHelper = runtime_common::xcm_sender::ToParachainDeliveryHelper<
					XcmConfig,
					ExistentialDepositMultiAsset,
					xcm_config::PriceForChildParachainDelivery,
					ToParachain,
					(),
				>;
				fn valid_destination() -> Result<MultiLocation, BenchmarkError> {
					Ok(AssetHub::get())
				}
				fn worst_case_holding(_depositable_count: u32) -> MultiAssets {
					// Rococo only knows about ROC
					vec![MultiAsset{
						id: Concrete(TokenLocation::get()),
						fun: Fungible(1_000_000 * UNITS),
					}].into()
				}
			}

			parameter_types! {
				pub const TrustedTeleporter: Option<(MultiLocation, MultiAsset)> = Some((
					AssetHub::get(),
					MultiAsset { fun: Fungible(1 * UNITS), id: Concrete(TokenLocation::get()) },
				));
				pub const TrustedReserve: Option<(MultiLocation, MultiAsset)> = None;
			}

			impl pallet_xcm_benchmarks::fungible::Config for Runtime {
				type TransactAsset = Balances;

				type CheckedAccount = LocalCheckAccount;
				type TrustedTeleporter = TrustedTeleporter;
				type TrustedReserve = TrustedReserve;

				fn get_multi_asset() -> MultiAsset {
					MultiAsset {
						id: Concrete(TokenLocation::get()),
						fun: Fungible(1 * UNITS),
					}
				}
			}

			impl pallet_xcm_benchmarks::generic::Config for Runtime {
				type TransactAsset = Balances;
				type RuntimeCall = RuntimeCall;

				fn worst_case_response() -> (u64, Response) {
					(0u64, Response::Version(Default::default()))
				}

				fn worst_case_asset_exchange() -> Result<(MultiAssets, MultiAssets), BenchmarkError> {
					// Rococo doesn't support asset exchanges
					Err(BenchmarkError::Skip)
				}

				fn universal_alias() -> Result<(MultiLocation, Junction), BenchmarkError> {
					// The XCM executor of Rococo doesn't have a configured `UniversalAliases`
					Err(BenchmarkError::Skip)
				}

				fn transact_origin_and_runtime_call() -> Result<(MultiLocation, RuntimeCall), BenchmarkError> {
					Ok((AssetHub::get(), frame_system::Call::remark_with_event { remark: vec![] }.into()))
				}

				fn subscribe_origin() -> Result<MultiLocation, BenchmarkError> {
					Ok(AssetHub::get())
				}

				fn claimable_asset() -> Result<(MultiLocation, MultiLocation, MultiAssets), BenchmarkError> {
					let origin = AssetHub::get();
					let assets: MultiAssets = (Concrete(TokenLocation::get()), 1_000 * UNITS).into();
					let ticket = MultiLocation { parents: 0, interior: Here };
					Ok((origin, ticket, assets))
				}

				fn unlockable_asset() -> Result<(MultiLocation, MultiLocation, MultiAsset), BenchmarkError> {
					// Rococo doesn't support asset locking
					Err(BenchmarkError::Skip)
				}

				fn export_message_origin_and_destination(
				) -> Result<(MultiLocation, NetworkId, InteriorMultiLocation), BenchmarkError> {
					// Rococo doesn't support exporting messages
					Err(BenchmarkError::Skip)
				}

				fn alias_origin() -> Result<(MultiLocation, MultiLocation), BenchmarkError> {
					// The XCM executor of Rococo doesn't have a configured `Aliasers`
					Err(BenchmarkError::Skip)
				}
			}

			let mut whitelist: Vec<TrackedStorageKey> = AllPalletsWithSystem::whitelisted_storage_keys();
			let treasury_key = frame_system::Account::<Runtime>::hashed_key_for(Treasury::account_id());
			whitelist.push(treasury_key.to_vec().into());

			let mut batches = Vec::<BenchmarkBatch>::new();
			let params = (&config, &whitelist);

			add_benchmarks!(params, batches);

			Ok(batches)
		}
	}

	impl sp_genesis_builder::GenesisBuilder<Block> for Runtime {
		fn create_default_config() -> Vec<u8> {
			create_default_config::<RuntimeGenesisConfig>()
		}

		fn build_config(config: Vec<u8>) -> sp_genesis_builder::Result {
			build_config::<RuntimeGenesisConfig>(config)
		}
	}
}

#[cfg(all(test, feature = "try-runtime"))]
mod remote_tests {
	use super::*;
	use frame_try_runtime::{runtime_decl_for_try_runtime::TryRuntime, UpgradeCheckSelect};
	use remote_externalities::{
		Builder, Mode, OfflineConfig, OnlineConfig, SnapshotConfig, Transport,
	};
	use std::env::var;

	#[tokio::test]
	async fn run_migrations() {
		if var("RUN_MIGRATION_TESTS").is_err() {
			return
		}

		sp_tracing::try_init_simple();
		let transport: Transport =
			var("WS").unwrap_or("wss://rococo-rpc.polkadot.io:443".to_string()).into();
		let maybe_state_snapshot: Option<SnapshotConfig> = var("SNAP").map(|s| s.into()).ok();
		let mut ext = Builder::<Block>::default()
			.mode(if let Some(state_snapshot) = maybe_state_snapshot {
				Mode::OfflineOrElseOnline(
					OfflineConfig { state_snapshot: state_snapshot.clone() },
					OnlineConfig {
						transport,
						state_snapshot: Some(state_snapshot),
						..Default::default()
					},
				)
			} else {
				Mode::Online(OnlineConfig { transport, ..Default::default() })
			})
			.build()
			.await
			.unwrap();
		ext.execute_with(|| Runtime::on_runtime_upgrade(UpgradeCheckSelect::PreAndPost));
	}
}<|MERGE_RESOLUTION|>--- conflicted
+++ resolved
@@ -1636,13 +1636,10 @@
 
 		// Remove `im-online` pallet on-chain storage
 		frame_support::migrations::RemovePallet<ImOnlinePalletName, <Runtime as frame_system::Config>::DbWeight>,
-<<<<<<< HEAD
 
 		// Migrate Identity pallet for Usernames
 		pallet_identity::migration::versioned::V0ToV1<Runtime>,
-=======
 		parachains_configuration::migration::v11::MigrateToV11<Runtime>,
->>>>>>> 4c4407a8
 	);
 }
 
