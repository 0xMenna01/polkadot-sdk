--- conflicted
+++ resolved
@@ -45,29 +45,6 @@
 #[derive_impl(frame_system::config_preludes::TestDefaultConfig as frame_system::DefaultConfig)]
 impl frame_system::Config for TestRuntime {
 	type Block = Block;
-<<<<<<< HEAD
-	type RuntimeEvent = RuntimeEvent;
-	type BlockHashCount = ConstU64<250>;
-	type Version = ();
-	type PalletInfo = PalletInfo;
-	type AccountData = ();
-	type OnNewAccount = ();
-	type OnKilledAccount = ();
-	type BaseCallFilter = frame_support::traits::Everything;
-	type SystemWeightInfo = ();
-	type DbWeight = ();
-	type BlockWeights = ();
-	type BlockLength = ();
-	type SS58Prefix = ();
-	type OnSetCode = ();
-	type MaxConsumers = ConstU32<16>;
-	type SingleBlockMigrations = ();
-	type MultiBlockMigrator = ();
-	type PreInherents = ();
-	type PostInherents = ();
-	type PostTransactions = ();
-=======
->>>>>>> 2fd8c51e
 }
 
 parameter_types! {
