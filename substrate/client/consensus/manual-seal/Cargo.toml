--- conflicted
+++ resolved
@@ -13,11 +13,7 @@
 targets = ["x86_64-unknown-linux-gnu"]
 
 [dependencies]
-<<<<<<< HEAD
 jsonrpsee = { version = "0.20", features = ["client-core", "server", "macros"] }
-=======
-jsonrpsee = { version = "0.16.2", features = ["client-core", "macros", "server"] }
->>>>>>> 066bad63
 assert_matches = "1.3.0"
 async-trait = "0.1.57"
 codec = { package = "parity-scale-codec", version = "3.6.1" }
