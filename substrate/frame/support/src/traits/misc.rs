--- conflicted
+++ resolved
@@ -1174,17 +1174,10 @@
 /// specified by the client.
 ///
 /// Ensures that transfers to the touched account will succeed without being denied by the account
-<<<<<<< HEAD
-/// existence requirements. For example, this is particularly useful for the account creation of
-/// non-sufficient assets when its system account may not have the free consumer reference required
-/// for it. If there is no risk of failing to meet those requirements, the touch operation can be a
-/// no-op, as is common for native assets.
-=======
 /// creation requirements. For example, it is useful for the account creation of non-sufficient
 /// assets when its system account may not have the free consumer reference required for it. If
 /// there is no risk of failing to meet those requirements, the touch operation can be a no-op, as
 /// is common for native assets.
->>>>>>> 4f832ea8
 pub trait AccountTouch<AssetId, AccountId> {
 	/// The type for currency units of the deposit.
 	type Balance;
@@ -1192,11 +1185,7 @@
 	/// The deposit amount of a native currency required for touching an account of the `asset`.
 	fn deposit_required(asset: AssetId) -> Self::Balance;
 
-<<<<<<< HEAD
-	/// Checks if an account for a given asset should be touched.
-=======
 	/// Check if an account for a given asset should be touched to meet the existence requirements.
->>>>>>> 4f832ea8
 	fn should_touch(asset: AssetId, who: &AccountId) -> bool;
 
 	/// Create an account for `who` of the `asset` with a deposit taken from the `depositor`.
