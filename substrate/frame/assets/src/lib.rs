--- conflicted
+++ resolved
@@ -1648,17 +1648,12 @@
 			T::AssetAccountDeposit::get()
 		}
 
-<<<<<<< HEAD
-		fn should_touch(_: T::AssetId, _: &T::AccountId) -> bool {
-			true
-=======
 		fn should_touch(asset: T::AssetId, who: &T::AccountId) -> bool {
 			match Asset::<T, I>::get(&asset) {
 				Some(info) if info.is_sufficient => false,
 				Some(_) => !Account::<T, I>::contains_key(asset, who),
 				_ => true,
 			}
->>>>>>> 4f832ea8
 		}
 
 		fn touch(
