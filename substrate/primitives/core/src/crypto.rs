// This file is part of Substrate.

// Copyright (C) Parity Technologies (UK) Ltd.
// SPDX-License-Identifier: Apache-2.0

// Licensed under the Apache License, Version 2.0 (the "License");
// you may not use this file except in compliance with the License.
// You may obtain a copy of the License at
//
// 	http://www.apache.org/licenses/LICENSE-2.0
//
// Unless required by applicable law or agreed to in writing, software
// distributed under the License is distributed on an "AS IS" BASIS,
// WITHOUT WARRANTIES OR CONDITIONS OF ANY KIND, either express or implied.
// See the License for the specific language governing permissions and
// limitations under the License.

//! Cryptographic utilities.

use crate::{ed25519, sr25519};
#[cfg(feature = "std")]
<<<<<<< HEAD
use bip39::MnemonicType;
=======
>>>>>>> a69da4a8
use bip39::{Language, Mnemonic};
use codec::{Decode, Encode, MaxEncodedLen};
#[cfg(feature = "std")]
use itertools::Itertools;
#[cfg(feature = "std")]
use rand::{rngs::OsRng, RngCore};
use regex::Regex;
use scale_info::TypeInfo;
pub use secrecy::{ExposeSecret, SecretString};
use sp_runtime_interface::pass_by::PassByInner;
#[doc(hidden)]
pub use sp_std::ops::Deref;
#[cfg(all(not(feature = "std"), feature = "serde"))]
use sp_std::{
	alloc::{format, string::String},
	vec,
};
use sp_std::{hash::Hash, str, vec::Vec};
pub use ss58_registry::{from_known_address_format, Ss58AddressFormat, Ss58AddressFormatRegistry};
/// Trait to zeroize a memory buffer.
pub use zeroize::Zeroize;

/// The root phrase for our publicly known keys.
pub const DEV_PHRASE: &str =
	"bottom drive obey lake curtain smoke basket hold race lonely fit walk";

/// The address of the associated root phrase for our publicly known keys.
pub const DEV_ADDRESS: &str = "5DfhGyQdFobKM8NsWvEeAKk5EQQgYe9AydgJ7rMB6E1EqRzV";

/// The length of the junction identifier. Note that this is also referred to as the
/// `CHAIN_CODE_LENGTH` in the context of Schnorrkel.
pub const JUNCTION_ID_LEN: usize = 32;

/// Similar to `From`, except that the onus is on the part of the caller to ensure
/// that data passed in makes sense. Basically, you're not guaranteed to get anything
/// sensible out.
pub trait UncheckedFrom<T> {
	/// Convert from an instance of `T` to Self. This is not guaranteed to be
	/// whatever counts as a valid instance of `T` and it's up to the caller to
	/// ensure that it makes sense.
	fn unchecked_from(t: T) -> Self;
}

/// The counterpart to `UncheckedFrom`.
pub trait UncheckedInto<T> {
	/// The counterpart to `unchecked_from`.
	fn unchecked_into(self) -> T;
}

impl<S, T: UncheckedFrom<S>> UncheckedInto<T> for S {
	fn unchecked_into(self) -> T {
		T::unchecked_from(self)
	}
}

/// An error with the interpretation of a secret.
#[cfg_attr(feature = "std", derive(thiserror::Error))]
#[derive(Debug, Clone, PartialEq, Eq)]
pub enum SecretStringError {
	/// The overall format was invalid (e.g. the seed phrase contained symbols).
	#[cfg_attr(feature = "std", error("Invalid format"))]
	InvalidFormat,
	/// The seed phrase provided is not a valid BIP39 phrase.
	#[cfg_attr(feature = "std", error("Invalid phrase"))]
	InvalidPhrase,
	/// The supplied password was invalid.
	#[cfg_attr(feature = "std", error("Invalid password"))]
	InvalidPassword,
	/// The seed is invalid (bad content).
	#[cfg_attr(feature = "std", error("Invalid seed"))]
	InvalidSeed,
	/// The seed has an invalid length.
	#[cfg_attr(feature = "std", error("Invalid seed length"))]
	InvalidSeedLength,
	/// The derivation path was invalid (e.g. contains soft junctions when they are not supported).
	#[cfg_attr(feature = "std", error("Invalid path"))]
	InvalidPath,
}

/// An error when deriving a key.
#[cfg_attr(feature = "std", derive(thiserror::Error))]
#[derive(Debug, Clone, PartialEq, Eq)]
pub enum DeriveError {
	/// A soft key was found in the path (and is unsupported).
	#[cfg_attr(feature = "std", error("Soft key in path"))]
	SoftKeyInPath,
}

/// A since derivation junction description. It is the single parameter used when creating
/// a new secret key from an existing secret key and, in the case of `SoftRaw` and `SoftIndex`
/// a new public key from an existing public key.
#[derive(Copy, Clone, Eq, PartialEq, Hash, Debug, Encode, Decode)]
pub enum DeriveJunction {
	/// Soft (vanilla) derivation. Public keys have a correspondent derivation.
	Soft([u8; JUNCTION_ID_LEN]),
	/// Hard ("hardened") derivation. Public keys do not have a correspondent derivation.
	Hard([u8; JUNCTION_ID_LEN]),
}

impl DeriveJunction {
	/// Consume self to return a soft derive junction with the same chain code.
	pub fn soften(self) -> Self {
		DeriveJunction::Soft(self.unwrap_inner())
	}

	/// Consume self to return a hard derive junction with the same chain code.
	pub fn harden(self) -> Self {
		DeriveJunction::Hard(self.unwrap_inner())
	}

	/// Create a new soft (vanilla) DeriveJunction from a given, encodable, value.
	///
	/// If you need a hard junction, use `hard()`.
	pub fn soft<T: Encode>(index: T) -> Self {
		let mut cc: [u8; JUNCTION_ID_LEN] = Default::default();
		index.using_encoded(|data| {
			if data.len() > JUNCTION_ID_LEN {
				cc.copy_from_slice(&sp_core_hashing::blake2_256(data));
			} else {
				cc[0..data.len()].copy_from_slice(data);
			}
		});
		DeriveJunction::Soft(cc)
	}

	/// Create a new hard (hardened) DeriveJunction from a given, encodable, value.
	///
	/// If you need a soft junction, use `soft()`.
	pub fn hard<T: Encode>(index: T) -> Self {
		Self::soft(index).harden()
	}

	/// Consume self to return the chain code.
	pub fn unwrap_inner(self) -> [u8; JUNCTION_ID_LEN] {
		match self {
			DeriveJunction::Hard(c) | DeriveJunction::Soft(c) => c,
		}
	}

	/// Get a reference to the inner junction id.
	pub fn inner(&self) -> &[u8; JUNCTION_ID_LEN] {
		match self {
			DeriveJunction::Hard(ref c) | DeriveJunction::Soft(ref c) => c,
		}
	}

	/// Return `true` if the junction is soft.
	pub fn is_soft(&self) -> bool {
		matches!(*self, DeriveJunction::Soft(_))
	}

	/// Return `true` if the junction is hard.
	pub fn is_hard(&self) -> bool {
		matches!(*self, DeriveJunction::Hard(_))
	}
}

impl<T: AsRef<str>> From<T> for DeriveJunction {
	fn from(j: T) -> DeriveJunction {
		let j = j.as_ref();
		let (code, hard) =
			if let Some(stripped) = j.strip_prefix('/') { (stripped, true) } else { (j, false) };

		let res = if let Ok(n) = str::parse::<u64>(code) {
			// number
			DeriveJunction::soft(n)
		} else {
			// something else
			DeriveJunction::soft(code)
		};

		if hard {
			res.harden()
		} else {
			res
		}
	}
}

/// An error type for SS58 decoding.
#[cfg_attr(feature = "std", derive(thiserror::Error))]
#[cfg_attr(not(feature = "std"), derive(Debug))]
#[derive(Clone, Copy, Eq, PartialEq)]
#[allow(missing_docs)]
#[cfg(any(feature = "full_crypto", feature = "serde"))]
pub enum PublicError {
	#[cfg_attr(feature = "std", error("Base 58 requirement is violated"))]
	BadBase58,
	#[cfg_attr(feature = "std", error("Length is bad"))]
	BadLength,
	#[cfg_attr(
		feature = "std",
		error(
			"Unknown SS58 address format `{}`. ` \
		`To support this address format, you need to call `set_default_ss58_version` at node start up.",
			_0
		)
	)]
	UnknownSs58AddressFormat(Ss58AddressFormat),
	#[cfg_attr(feature = "std", error("Invalid checksum"))]
	InvalidChecksum,
	#[cfg_attr(feature = "std", error("Invalid SS58 prefix byte."))]
	InvalidPrefix,
	#[cfg_attr(feature = "std", error("Invalid SS58 format."))]
	InvalidFormat,
	#[cfg_attr(feature = "std", error("Invalid derivation path."))]
	InvalidPath,
	#[cfg_attr(feature = "std", error("Disallowed SS58 Address Format for this datatype."))]
	FormatNotAllowed,
}

#[cfg(feature = "std")]
impl sp_std::fmt::Debug for PublicError {
	fn fmt(&self, f: &mut sp_std::fmt::Formatter<'_>) -> sp_std::fmt::Result {
		// Just use the `Display` implementation
		write!(f, "{}", self)
	}
}

/// Key that can be encoded to/from SS58.
///
/// See <https://docs.substrate.io/v3/advanced/ss58/>
/// for information on the codec.
pub trait Ss58Codec: Sized + AsMut<[u8]> + AsRef<[u8]> + ByteArray {
	/// A format filterer, can be used to ensure that `from_ss58check` family only decode for
	/// allowed identifiers. By default just refuses the two reserved identifiers.
	fn format_is_allowed(f: Ss58AddressFormat) -> bool {
		!f.is_reserved()
	}

	/// Some if the string is a properly encoded SS58Check address.
	#[cfg(feature = "serde")]
	fn from_ss58check(s: &str) -> Result<Self, PublicError> {
		Self::from_ss58check_with_version(s).and_then(|(r, v)| match v {
			v if !v.is_custom() => Ok(r),
			v if v == default_ss58_version() => Ok(r),
			v => Err(PublicError::UnknownSs58AddressFormat(v)),
		})
	}

	/// Some if the string is a properly encoded SS58Check address.
	#[cfg(feature = "serde")]
	fn from_ss58check_with_version(s: &str) -> Result<(Self, Ss58AddressFormat), PublicError> {
		const CHECKSUM_LEN: usize = 2;
		let body_len = Self::LEN;

		let data = bs58::decode(s).into_vec().map_err(|_| PublicError::BadBase58)?;
		if data.len() < 2 {
			return Err(PublicError::BadLength)
		}
		let (prefix_len, ident) = match data[0] {
			0..=63 => (1, data[0] as u16),
			64..=127 => {
				// weird bit manipulation owing to the combination of LE encoding and missing two
				// bits from the left.
				// d[0] d[1] are: 01aaaaaa bbcccccc
				// they make the LE-encoded 16-bit value: aaaaaabb 00cccccc
				// so the lower byte is formed of aaaaaabb and the higher byte is 00cccccc
				let lower = (data[0] << 2) | (data[1] >> 6);
				let upper = data[1] & 0b00111111;
				(2, (lower as u16) | ((upper as u16) << 8))
			},
			_ => return Err(PublicError::InvalidPrefix),
		};
		if data.len() != prefix_len + body_len + CHECKSUM_LEN {
			return Err(PublicError::BadLength)
		}
		let format = ident.into();
		if !Self::format_is_allowed(format) {
			return Err(PublicError::FormatNotAllowed)
		}

		let hash = ss58hash(&data[0..body_len + prefix_len]);
		let checksum = &hash[0..CHECKSUM_LEN];
		if data[body_len + prefix_len..body_len + prefix_len + CHECKSUM_LEN] != *checksum {
			// Invalid checksum.
			return Err(PublicError::InvalidChecksum)
		}

		let result = Self::from_slice(&data[prefix_len..body_len + prefix_len])
			.map_err(|()| PublicError::BadLength)?;
		Ok((result, format))
	}

	/// Some if the string is a properly encoded SS58Check address, optionally with
	/// a derivation path following.
	#[cfg(feature = "std")]
	fn from_string(s: &str) -> Result<Self, PublicError> {
		Self::from_string_with_version(s).and_then(|(r, v)| match v {
			v if !v.is_custom() => Ok(r),
			v if v == default_ss58_version() => Ok(r),
			v => Err(PublicError::UnknownSs58AddressFormat(v)),
		})
	}

	/// Return the ss58-check string for this key.
	#[cfg(feature = "serde")]
	fn to_ss58check_with_version(&self, version: Ss58AddressFormat) -> String {
		// We mask out the upper two bits of the ident - SS58 Prefix currently only supports 14-bits
		let ident: u16 = u16::from(version) & 0b0011_1111_1111_1111;
		let mut v = match ident {
			0..=63 => vec![ident as u8],
			64..=16_383 => {
				// upper six bits of the lower byte(!)
				let first = ((ident & 0b0000_0000_1111_1100) as u8) >> 2;
				// lower two bits of the lower byte in the high pos,
				// lower bits of the upper byte in the low pos
				let second = ((ident >> 8) as u8) | ((ident & 0b0000_0000_0000_0011) as u8) << 6;
				vec![first | 0b01000000, second]
			},
			_ => unreachable!("masked out the upper two bits; qed"),
		};
		v.extend(self.as_ref());
		let r = ss58hash(&v);
		v.extend(&r[0..2]);
		bs58::encode(v).into_string()
	}

	/// Return the ss58-check string for this key.
	#[cfg(feature = "serde")]
	fn to_ss58check(&self) -> String {
		self.to_ss58check_with_version(default_ss58_version())
	}

	/// Some if the string is a properly encoded SS58Check address, optionally with
	/// a derivation path following.
	#[cfg(feature = "std")]
	fn from_string_with_version(s: &str) -> Result<(Self, Ss58AddressFormat), PublicError> {
		Self::from_ss58check_with_version(s)
	}
}

/// Derivable key trait.
pub trait Derive: Sized {
	/// Derive a child key from a series of given junctions.
	///
	/// Will be `None` for public keys if there are any hard junctions in there.
	#[cfg(feature = "serde")]
	fn derive<Iter: Iterator<Item = DeriveJunction>>(&self, _path: Iter) -> Option<Self> {
		None
	}
}

#[cfg(feature = "serde")]
const PREFIX: &[u8] = b"SS58PRE";

#[cfg(feature = "serde")]
fn ss58hash(data: &[u8]) -> Vec<u8> {
	use blake2::{Blake2b512, Digest};

	let mut ctx = Blake2b512::new();
	ctx.update(PREFIX);
	ctx.update(data);
	ctx.finalize().to_vec()
}

/// Default prefix number
#[cfg(feature = "serde")]
static DEFAULT_VERSION: core::sync::atomic::AtomicU16 = core::sync::atomic::AtomicU16::new(
	from_known_address_format(Ss58AddressFormatRegistry::SubstrateAccount),
);

/// Returns default SS58 format used by the current active process.
#[cfg(feature = "serde")]
pub fn default_ss58_version() -> Ss58AddressFormat {
	DEFAULT_VERSION.load(core::sync::atomic::Ordering::Relaxed).into()
}

/// Returns either the input address format or the default.
#[cfg(feature = "serde")]
pub fn unwrap_or_default_ss58_version(network: Option<Ss58AddressFormat>) -> Ss58AddressFormat {
	network.unwrap_or_else(default_ss58_version)
}

/// Set the default SS58 "version".
///
/// This SS58 version/format will be used when encoding/decoding SS58 addresses.
///
/// If you want to support a custom SS58 prefix (that isn't yet registered in the `ss58-registry`),
/// you are required to call this function with your desired prefix [`Ss58AddressFormat::custom`].
/// This will enable the node to decode ss58 addresses with this prefix.
///
/// This SS58 version/format is also only used by the node and not by the runtime.
#[cfg(feature = "serde")]
pub fn set_default_ss58_version(new_default: Ss58AddressFormat) {
	DEFAULT_VERSION.store(new_default.into(), core::sync::atomic::Ordering::Relaxed);
}

lazy_static::lazy_static! {
	static ref SS58_REGEX: Regex = Regex::new(r"^(?P<ss58>[\w\d ]+)?(?P<path>(//?[^/]+)*)$")
		.expect("constructed from known-good static value; qed");
	static ref SECRET_PHRASE_REGEX: Regex = Regex::new(r"^(?P<phrase>[\d\w ]+)?(?P<path>(//?[^/]+)*)(///(?P<password>.*))?$")
		.expect("constructed from known-good static value; qed");
	static ref JUNCTION_REGEX: Regex = Regex::new(r"/(/?[^/]+)")
		.expect("constructed from known-good static value; qed");
}

#[cfg(feature = "std")]
impl<T: Sized + AsMut<[u8]> + AsRef<[u8]> + Public + Derive> Ss58Codec for T {
	fn from_string(s: &str) -> Result<Self, PublicError> {
		let cap = SS58_REGEX.captures(s).ok_or(PublicError::InvalidFormat)?;
		let s = cap.name("ss58").map(|r| r.as_str()).unwrap_or(DEV_ADDRESS);
		let addr = if let Some(stripped) = s.strip_prefix("0x") {
			let d = array_bytes::hex2bytes(stripped).map_err(|_| PublicError::InvalidFormat)?;
			Self::from_slice(&d).map_err(|()| PublicError::BadLength)?
		} else {
			Self::from_ss58check(s)?
		};
		if cap["path"].is_empty() {
			Ok(addr)
		} else {
			let path =
				JUNCTION_REGEX.captures_iter(&cap["path"]).map(|f| DeriveJunction::from(&f[1]));
			addr.derive(path).ok_or(PublicError::InvalidPath)
		}
	}

	fn from_string_with_version(s: &str) -> Result<(Self, Ss58AddressFormat), PublicError> {
		let cap = SS58_REGEX.captures(s).ok_or(PublicError::InvalidFormat)?;
		let (addr, v) = Self::from_ss58check_with_version(
			cap.name("ss58").map(|r| r.as_str()).unwrap_or(DEV_ADDRESS),
		)?;
		if cap["path"].is_empty() {
			Ok((addr, v))
		} else {
			let path =
				JUNCTION_REGEX.captures_iter(&cap["path"]).map(|f| DeriveJunction::from(&f[1]));
			addr.derive(path).ok_or(PublicError::InvalidPath).map(|a| (a, v))
		}
	}
}

// Use the default implementations of the trait in serde feature.
// The std implementation is not available because of std only crate Regex.
#[cfg(all(not(feature = "std"), feature = "serde"))]
impl<T: Sized + AsMut<[u8]> + AsRef<[u8]> + Public + Derive> Ss58Codec for T {}

/// Trait used for types that are really just a fixed-length array.
pub trait ByteArray: AsRef<[u8]> + AsMut<[u8]> + for<'a> TryFrom<&'a [u8], Error = ()> {
	/// The "length" of the values of this type, which is always the same.
	const LEN: usize;

	/// A new instance from the given slice that should be `Self::LEN` bytes long.
	fn from_slice(data: &[u8]) -> Result<Self, ()> {
		Self::try_from(data)
	}

	/// Return a `Vec<u8>` filled with raw data.
	fn to_raw_vec(&self) -> Vec<u8> {
		self.as_slice().to_vec()
	}

	/// Return a slice filled with raw data.
	fn as_slice(&self) -> &[u8] {
		self.as_ref()
	}
}

/// Trait suitable for typical cryptographic key public type.
pub trait Public: CryptoType + ByteArray + Derive + PartialEq + Eq + Clone + Send + Sync {}

/// An opaque 32-byte cryptographic identifier.
#[derive(Clone, Eq, PartialEq, Ord, PartialOrd, Encode, Decode, MaxEncodedLen, TypeInfo)]
#[cfg_attr(feature = "std", derive(Hash))]
pub struct AccountId32([u8; 32]);

impl AccountId32 {
	/// Create a new instance from its raw inner byte value.
	///
	/// Equivalent to this types `From<[u8; 32]>` implementation. For the lack of const
	/// support in traits we have this constructor.
	pub const fn new(inner: [u8; 32]) -> Self {
		Self(inner)
	}
}

impl UncheckedFrom<crate::hash::H256> for AccountId32 {
	fn unchecked_from(h: crate::hash::H256) -> Self {
		AccountId32(h.into())
	}
}

impl ByteArray for AccountId32 {
	const LEN: usize = 32;
}

#[cfg(feature = "serde")]
impl Ss58Codec for AccountId32 {}

impl AsRef<[u8]> for AccountId32 {
	fn as_ref(&self) -> &[u8] {
		&self.0[..]
	}
}

impl AsMut<[u8]> for AccountId32 {
	fn as_mut(&mut self) -> &mut [u8] {
		&mut self.0[..]
	}
}

impl AsRef<[u8; 32]> for AccountId32 {
	fn as_ref(&self) -> &[u8; 32] {
		&self.0
	}
}

impl AsMut<[u8; 32]> for AccountId32 {
	fn as_mut(&mut self) -> &mut [u8; 32] {
		&mut self.0
	}
}

impl From<[u8; 32]> for AccountId32 {
	fn from(x: [u8; 32]) -> Self {
		Self::new(x)
	}
}

impl<'a> TryFrom<&'a [u8]> for AccountId32 {
	type Error = ();
	fn try_from(x: &'a [u8]) -> Result<AccountId32, ()> {
		if x.len() == 32 {
			let mut data = [0; 32];
			data.copy_from_slice(x);
			Ok(AccountId32(data))
		} else {
			Err(())
		}
	}
}

impl From<AccountId32> for [u8; 32] {
	fn from(x: AccountId32) -> [u8; 32] {
		x.0
	}
}

impl From<sr25519::Public> for AccountId32 {
	fn from(k: sr25519::Public) -> Self {
		k.0.into()
	}
}

impl From<ed25519::Public> for AccountId32 {
	fn from(k: ed25519::Public) -> Self {
		k.0.into()
	}
}

#[cfg(feature = "std")]
impl std::fmt::Display for AccountId32 {
	fn fmt(&self, f: &mut std::fmt::Formatter) -> std::fmt::Result {
		write!(f, "{}", self.to_ss58check())
	}
}

impl sp_std::fmt::Debug for AccountId32 {
	#[cfg(feature = "std")]
	fn fmt(&self, f: &mut sp_std::fmt::Formatter) -> sp_std::fmt::Result {
		let s = self.to_ss58check();
		write!(f, "{} ({}...)", crate::hexdisplay::HexDisplay::from(&self.0), &s[0..8])
	}

	#[cfg(not(feature = "std"))]
	fn fmt(&self, _: &mut sp_std::fmt::Formatter) -> sp_std::fmt::Result {
		Ok(())
	}
}

#[cfg(feature = "serde")]
impl serde::Serialize for AccountId32 {
	fn serialize<S>(&self, serializer: S) -> Result<S::Ok, S::Error>
	where
		S: serde::Serializer,
	{
		serializer.serialize_str(&self.to_ss58check())
	}
}

#[cfg(feature = "serde")]
impl<'de> serde::Deserialize<'de> for AccountId32 {
	fn deserialize<D>(deserializer: D) -> Result<Self, D::Error>
	where
		D: serde::Deserializer<'de>,
	{
		Ss58Codec::from_ss58check(&String::deserialize(deserializer)?)
			.map_err(|e| serde::de::Error::custom(format!("{:?}", e)))
	}
}

#[cfg(feature = "std")]
impl sp_std::str::FromStr for AccountId32 {
	type Err = &'static str;

	fn from_str(s: &str) -> Result<Self, Self::Err> {
		let hex_or_ss58_without_prefix = s.trim_start_matches("0x");
		if hex_or_ss58_without_prefix.len() == 64 {
			array_bytes::hex_n_into(hex_or_ss58_without_prefix).map_err(|_| "invalid hex address.")
		} else {
			Self::from_ss58check(s).map_err(|_| "invalid ss58 address.")
		}
	}
}

/// Creates an [`AccountId32`] from the input, which should contain at least 32 bytes.
impl FromEntropy for AccountId32 {
	fn from_entropy(input: &mut impl codec::Input) -> Result<Self, codec::Error> {
		Ok(AccountId32::new(FromEntropy::from_entropy(input)?))
	}
}

#[cfg(feature = "std")]
pub use self::dummy::*;

#[cfg(feature = "std")]
mod dummy {
	use super::*;

	/// Dummy cryptography. Doesn't do anything.
	#[derive(Clone, Hash, Default, Eq, PartialEq)]
	pub struct Dummy;

	impl AsRef<[u8]> for Dummy {
		fn as_ref(&self) -> &[u8] {
			&b""[..]
		}
	}

	impl AsMut<[u8]> for Dummy {
		fn as_mut(&mut self) -> &mut [u8] {
			unsafe {
				#[allow(mutable_transmutes)]
				sp_std::mem::transmute::<_, &'static mut [u8]>(&b""[..])
			}
		}
	}

	impl<'a> TryFrom<&'a [u8]> for Dummy {
		type Error = ();

		fn try_from(_: &'a [u8]) -> Result<Self, ()> {
			Ok(Self)
		}
	}

	impl CryptoType for Dummy {
		type Pair = Dummy;
	}

	impl Derive for Dummy {}

	impl ByteArray for Dummy {
		const LEN: usize = 0;
		fn from_slice(_: &[u8]) -> Result<Self, ()> {
			Ok(Self)
		}
		#[cfg(feature = "std")]
		fn to_raw_vec(&self) -> Vec<u8> {
			vec![]
		}
		fn as_slice(&self) -> &[u8] {
			b""
		}
	}
	impl Public for Dummy {}

	impl Pair for Dummy {
		type Public = Dummy;
		type Seed = Dummy;
		type Signature = Dummy;

		#[cfg(feature = "std")]
		fn generate_with_phrase(_: Option<&str>) -> (Self, String, Self::Seed) {
			Default::default()
		}

		#[cfg(feature = "std")]
		fn from_phrase(_: &str, _: Option<&str>) -> Result<(Self, Self::Seed), SecretStringError> {
			Ok(Default::default())
		}

		fn derive<Iter: Iterator<Item = DeriveJunction>>(
			&self,
			_: Iter,
			_: Option<Dummy>,
		) -> Result<(Self, Option<Dummy>), DeriveError> {
			Ok((Self, None))
		}

		fn from_seed_slice(_: &[u8]) -> Result<Self, SecretStringError> {
			Ok(Self)
		}

		fn sign(&self, _: &[u8]) -> Self::Signature {
			Self
		}

		fn verify<M: AsRef<[u8]>>(_: &Self::Signature, _: M, _: &Self::Public) -> bool {
			true
		}

		fn public(&self) -> Self::Public {
			Self
		}

		fn to_raw_vec(&self) -> Vec<u8> {
			vec![]
		}
	}
}

/// A secret uri (`SURI`) that can be used to generate a key pair.
///
/// The `SURI` can be parsed from a string. The string is interpreted in the following way:
///
/// - If `string` is a possibly `0x` prefixed 64-digit hex string, then it will be interpreted
/// directly as a `MiniSecretKey` (aka "seed" in `subkey`).
/// - If `string` is a valid BIP-39 key phrase of 12, 15, 18, 21 or 24 words, then the key will
/// be derived from it. In this case:
///   - the phrase may be followed by one or more items delimited by `/` characters.
///   - the path may be followed by `///`, in which case everything after the `///` is treated
/// as a password.
/// - If `string` begins with a `/` character it is prefixed with the Substrate public `DEV_PHRASE`
///   and interpreted as above.
///
/// In this case they are interpreted as HDKD junctions; purely numeric items are interpreted as
/// integers, non-numeric items as strings. Junctions prefixed with `/` are interpreted as soft
/// junctions, and with `//` as hard junctions.
///
/// There is no correspondence mapping between `SURI` strings and the keys they represent.
/// Two different non-identical strings can actually lead to the same secret being derived.
/// Notably, integer junction indices may be legally prefixed with arbitrary number of zeros.
/// Similarly an empty password (ending the `SURI` with `///`) is perfectly valid and will
/// generally be equivalent to no password at all.
///
/// # Example
///
/// Parse [`DEV_PHRASE`] secret uri with junction:
///
/// ```
/// # use sp_core::crypto::{SecretUri, DeriveJunction, DEV_PHRASE, ExposeSecret};
/// # use std::str::FromStr;
/// let suri = SecretUri::from_str("//Alice").expect("Parse SURI");
///
/// assert_eq!(vec![DeriveJunction::from("Alice").harden()], suri.junctions);
/// assert_eq!(DEV_PHRASE, suri.phrase.expose_secret());
/// assert!(suri.password.is_none());
/// ```
///
/// Parse [`DEV_PHRASE`] secret ui with junction and password:
///
/// ```
/// # use sp_core::crypto::{SecretUri, DeriveJunction, DEV_PHRASE, ExposeSecret};
/// # use std::str::FromStr;
/// let suri = SecretUri::from_str("//Alice///SECRET_PASSWORD").expect("Parse SURI");
///
/// assert_eq!(vec![DeriveJunction::from("Alice").harden()], suri.junctions);
/// assert_eq!(DEV_PHRASE, suri.phrase.expose_secret());
/// assert_eq!("SECRET_PASSWORD", suri.password.unwrap().expose_secret());
/// ```
///
/// Parse [`DEV_PHRASE`] secret ui with hex phrase and junction:
///
/// ```
/// # use sp_core::crypto::{SecretUri, DeriveJunction, DEV_PHRASE, ExposeSecret};
/// # use std::str::FromStr;
/// let suri = SecretUri::from_str("0xe5be9a5092b81bca64be81d212e7f2f9eba183bb7a90954f7b76361f6edb5c0a//Alice").expect("Parse SURI");
///
/// assert_eq!(vec![DeriveJunction::from("Alice").harden()], suri.junctions);
/// assert_eq!("0xe5be9a5092b81bca64be81d212e7f2f9eba183bb7a90954f7b76361f6edb5c0a", suri.phrase.expose_secret());
/// assert!(suri.password.is_none());
/// ```
pub struct SecretUri {
	/// The phrase to derive the private key.
	///
	/// This can either be a 64-bit hex string or a BIP-39 key phrase.
	pub phrase: SecretString,
	/// Optional password as given as part of the uri.
	pub password: Option<SecretString>,
	/// The junctions as part of the uri.
	pub junctions: Vec<DeriveJunction>,
}

impl sp_std::str::FromStr for SecretUri {
	type Err = SecretStringError;

	fn from_str(s: &str) -> Result<Self, Self::Err> {
		let cap = SECRET_PHRASE_REGEX.captures(s).ok_or(SecretStringError::InvalidFormat)?;

		let junctions = JUNCTION_REGEX
			.captures_iter(&cap["path"])
			.map(|f| DeriveJunction::from(&f[1]))
			.collect::<Vec<_>>();

		let phrase = cap.name("phrase").map(|r| r.as_str()).unwrap_or(DEV_PHRASE);
		let password = cap.name("password");

		Ok(Self {
			phrase: SecretString::from_str(phrase).expect("Returns infallible error; qed"),
			password: password.map(|v| {
				SecretString::from_str(v.as_str()).expect("Returns infallible error; qed")
			}),
			junctions,
		})
	}
}

/// Trait suitable for typical cryptographic PKI key pair type.
///
/// For now it just specifies how to create a key from a phrase and derivation path.
pub trait Pair: CryptoType + Sized {
	/// The type which is used to encode a public key.
	type Public: Public + Hash;

	/// The type used to (minimally) encode the data required to securely create
	/// a new key pair.
	type Seed: Default + AsRef<[u8]> + AsMut<[u8]> + Clone;

	/// The type used to represent a signature. Can be created from a key pair and a message
	/// and verified with the message and a public key.
	type Signature: AsRef<[u8]>;

	/// Generate new secure (random) key pair.
	///
	/// This is only for ephemeral keys really, since you won't have access to the secret key
	/// for storage. If you want a persistent key pair, use `generate_with_phrase` instead.
	#[cfg(feature = "std")]
	fn generate() -> (Self, Self::Seed) {
		let mut seed = Self::Seed::default();
		OsRng.fill_bytes(seed.as_mut());
		(Self::from_seed(&seed), seed)
	}

	/// Generate new secure (random) key pair and provide the recovery phrase.
	///
	/// You can recover the same key later with `from_phrase`.
	///
	/// This is generally slower than `generate()`, so prefer that unless you need to persist
	/// the key from the current session.
	#[cfg(feature = "std")]
	fn generate_with_phrase(password: Option<&str>) -> (Self, String, Self::Seed) {
		let mnemonic = Mnemonic::generate(12).expect("Mnemonic generation always works; qed");
		let phrase = mnemonic.word_iter().join(" ");
		let (pair, seed) = Self::from_phrase(&phrase, password)
			.expect("All phrases generated by Mnemonic are valid; qed");
		(pair, phrase.to_owned(), seed)
	}

	/// Returns the KeyPair from the English BIP39 seed `phrase`, or an error if it's invalid.
	fn from_phrase(
		phrase: &str,
		password: Option<&str>,
	) -> Result<(Self, Self::Seed), SecretStringError> {
		let mnemonic = Mnemonic::parse_in(Language::English, phrase)
			.map_err(|_| SecretStringError::InvalidPhrase)?;

		let (entropy, entropy_len) = mnemonic.to_entropy_array();
		let big_seed =
			substrate_bip39::seed_from_entropy(&entropy[0..entropy_len], password.unwrap_or(""))
				.map_err(|_| SecretStringError::InvalidSeed)?;
		let mut seed = Self::Seed::default();
		let seed_slice = seed.as_mut();
		let seed_len = seed_slice.len();
		debug_assert!(seed_len <= big_seed.len());
		seed_slice[..seed_len].copy_from_slice(&big_seed[..seed_len]);
		Self::from_seed_slice(seed_slice).map(|x| (x, seed))
	}

	/// Derive a child key from a series of given junctions.
	fn derive<Iter: Iterator<Item = DeriveJunction>>(
		&self,
		path: Iter,
		seed: Option<Self::Seed>,
	) -> Result<(Self, Option<Self::Seed>), DeriveError>;

	/// Generate new key pair from the provided `seed`.
	///
	/// @WARNING: THIS WILL ONLY BE SECURE IF THE `seed` IS SECURE. If it can be guessed
	/// by an attacker then they can also derive your key.
	fn from_seed(seed: &Self::Seed) -> Self {
		Self::from_seed_slice(seed.as_ref()).expect("seed has valid length; qed")
	}

	/// Make a new key pair from secret seed material. The slice must be the correct size or
	/// an error will be returned.
	///
	/// @WARNING: THIS WILL ONLY BE SECURE IF THE `seed` IS SECURE. If it can be guessed
	/// by an attacker then they can also derive your key.
	fn from_seed_slice(seed: &[u8]) -> Result<Self, SecretStringError>;

	/// Sign a message.
	#[cfg(feature = "full_crypto")]
	fn sign(&self, message: &[u8]) -> Self::Signature;

	/// Verify a signature on a message. Returns true if the signature is good.
	#[cfg(feature = "full_crypto")]
	fn verify<M: AsRef<[u8]>>(sig: &Self::Signature, message: M, pubkey: &Self::Public) -> bool;

	/// Get the public key.
	fn public(&self) -> Self::Public;

	/// Interprets the string `s` in order to generate a key Pair. Returns both the pair and an
	/// optional seed, in the case that the pair can be expressed as a direct derivation from a seed
	/// (some cases, such as Sr25519 derivations with path components, cannot).
	///
	/// This takes a helper function to do the key generation from a phrase, password and
	/// junction iterator.
	///
	/// - If `s` is a possibly `0x` prefixed 64-digit hex string, then it will be interpreted
	/// directly as a `MiniSecretKey` (aka "seed" in `subkey`).
	/// - If `s` is a valid BIP-39 key phrase of 12, 15, 18, 21 or 24 words, then the key will
	/// be derived from it. In this case:
	///   - the phrase may be followed by one or more items delimited by `/` characters.
	///   - the path may be followed by `///`, in which case everything after the `///` is treated
	/// as a password.
	/// - If `s` begins with a `/` character it is prefixed with the Substrate public `DEV_PHRASE`
	///   and interpreted as above.
	///
	/// In this case they are interpreted as HDKD junctions; purely numeric items are interpreted as
	/// integers, non-numeric items as strings. Junctions prefixed with `/` are interpreted as soft
	/// junctions, and with `//` as hard junctions.
	///
	/// There is no correspondence mapping between SURI strings and the keys they represent.
	/// Two different non-identical strings can actually lead to the same secret being derived.
	/// Notably, integer junction indices may be legally prefixed with arbitrary number of zeros.
	/// Similarly an empty password (ending the SURI with `///`) is perfectly valid and will
	/// generally be equivalent to no password at all.
	fn from_string_with_seed(
		s: &str,
		password_override: Option<&str>,
	) -> Result<(Self, Option<Self::Seed>), SecretStringError> {
		use sp_std::str::FromStr;
		let SecretUri { junctions, phrase, password } = SecretUri::from_str(s)?;
		let password =
			password_override.or_else(|| password.as_ref().map(|p| p.expose_secret().as_str()));

		let (root, seed) = if let Some(stripped) = phrase.expose_secret().strip_prefix("0x") {
			array_bytes::hex2bytes(stripped)
				.ok()
				.and_then(|seed_vec| {
					let mut seed = Self::Seed::default();
					if seed.as_ref().len() == seed_vec.len() {
						seed.as_mut().copy_from_slice(&seed_vec);
						Some((Self::from_seed(&seed), seed))
					} else {
						None
					}
				})
				.ok_or(SecretStringError::InvalidSeed)?
		} else {
			Self::from_phrase(phrase.expose_secret().as_str(), password)
				.map_err(|_| SecretStringError::InvalidPhrase)?
		};
		root.derive(junctions.into_iter(), Some(seed))
			.map_err(|_| SecretStringError::InvalidPath)
	}

	/// Interprets the string `s` in order to generate a key pair.
	///
	/// See [`from_string_with_seed`](Pair::from_string_with_seed) for more extensive documentation.
	fn from_string(s: &str, password_override: Option<&str>) -> Result<Self, SecretStringError> {
		Self::from_string_with_seed(s, password_override).map(|x| x.0)
	}

	/// Return a vec filled with raw data.
	fn to_raw_vec(&self) -> Vec<u8>;
}

/// One type is wrapped by another.
pub trait IsWrappedBy<Outer>: From<Outer> + Into<Outer> {
	/// Get a reference to the inner from the outer.
	fn from_ref(outer: &Outer) -> &Self;
	/// Get a mutable reference to the inner from the outer.
	fn from_mut(outer: &mut Outer) -> &mut Self;
}

/// Opposite of `IsWrappedBy` - denotes a type which is a simple wrapper around another type.
pub trait Wraps: Sized {
	/// The inner type it is wrapping.
	type Inner: IsWrappedBy<Self>;

	/// Get a reference to the inner type that is wrapped.
	fn as_inner_ref(&self) -> &Self::Inner {
		Self::Inner::from_ref(self)
	}
}

impl<T, Outer> IsWrappedBy<Outer> for T
where
	Outer: AsRef<Self> + AsMut<Self> + From<Self>,
	T: From<Outer>,
{
	/// Get a reference to the inner from the outer.
	fn from_ref(outer: &Outer) -> &Self {
		outer.as_ref()
	}

	/// Get a mutable reference to the inner from the outer.
	fn from_mut(outer: &mut Outer) -> &mut Self {
		outer.as_mut()
	}
}

impl<Inner, Outer, T> UncheckedFrom<T> for Outer
where
	Outer: Wraps<Inner = Inner>,
	Inner: IsWrappedBy<Outer> + UncheckedFrom<T>,
{
	fn unchecked_from(t: T) -> Self {
		let inner: Inner = t.unchecked_into();
		inner.into()
	}
}

/// Type which has a particular kind of crypto associated with it.
pub trait CryptoType {
	/// The pair key type of this crypto.
	type Pair: Pair;
}

/// An identifier for a type of cryptographic key.
///
/// To avoid clashes with other modules when distributing your module publicly, register your
/// `KeyTypeId` on the list here by making a PR.
///
/// Values whose first character is `_` are reserved for private use and won't conflict with any
/// public modules.
#[derive(
	Copy,
	Clone,
	Default,
	PartialEq,
	Eq,
	PartialOrd,
	Ord,
	Hash,
	Encode,
	Decode,
	PassByInner,
	crate::RuntimeDebug,
	TypeInfo,
)]
#[cfg_attr(feature = "serde", derive(serde::Serialize, serde::Deserialize))]
pub struct KeyTypeId(pub [u8; 4]);

impl From<u32> for KeyTypeId {
	fn from(x: u32) -> Self {
		Self(x.to_le_bytes())
	}
}

impl From<KeyTypeId> for u32 {
	fn from(x: KeyTypeId) -> Self {
		u32::from_le_bytes(x.0)
	}
}

impl<'a> TryFrom<&'a str> for KeyTypeId {
	type Error = ();

	fn try_from(x: &'a str) -> Result<Self, ()> {
		let b = x.as_bytes();
		if b.len() != 4 {
			return Err(())
		}
		let mut res = KeyTypeId::default();
		res.0.copy_from_slice(&b[0..4]);
		Ok(res)
	}
}

/// Trait grouping types shared by a VRF signer and verifiers.
pub trait VrfCrypto {
	/// VRF input.
	type VrfInput;
	/// VRF output.
	type VrfOutput;
	/// VRF signing data.
	type VrfSignData;
	/// VRF signature.
	type VrfSignature;
}

/// VRF Secret Key.
pub trait VrfSecret: VrfCrypto {
	/// Get VRF-specific output .
	fn vrf_output(&self, data: &Self::VrfInput) -> Self::VrfOutput;

	/// Sign VRF-specific data.
	fn vrf_sign(&self, input: &Self::VrfSignData) -> Self::VrfSignature;
}

/// VRF Public Key.
pub trait VrfPublic: VrfCrypto {
	/// Verify input data signature.
	fn vrf_verify(&self, data: &Self::VrfSignData, signature: &Self::VrfSignature) -> bool;
}

/// An identifier for a specific cryptographic algorithm used by a key pair
#[derive(Debug, Copy, Clone, Default, PartialEq, Eq, PartialOrd, Ord, Hash, Encode, Decode)]
#[cfg_attr(feature = "serde", derive(serde::Serialize, serde::Deserialize))]
pub struct CryptoTypeId(pub [u8; 4]);

/// Known key types; this also functions as a global registry of key types for projects wishing to
/// avoid collisions with each other.
///
/// It's not universal in the sense that *all* key types need to be mentioned here, it's just a
/// handy place to put common key types.
pub mod key_types {
	use super::KeyTypeId;

	/// Key type for Babe module, built-in. Identified as `babe`.
	pub const BABE: KeyTypeId = KeyTypeId(*b"babe");
	/// Key type for Sassafras module, built-in. Identified as `sass`.
	pub const SASSAFRAS: KeyTypeId = KeyTypeId(*b"sass");
	/// Key type for Grandpa module, built-in. Identified as `gran`.
	pub const GRANDPA: KeyTypeId = KeyTypeId(*b"gran");
	/// Key type for controlling an account in a Substrate runtime, built-in. Identified as `acco`.
	pub const ACCOUNT: KeyTypeId = KeyTypeId(*b"acco");
	/// Key type for Aura module, built-in. Identified as `aura`.
	pub const AURA: KeyTypeId = KeyTypeId(*b"aura");
	/// Key type for BEEFY module.
	pub const BEEFY: KeyTypeId = KeyTypeId(*b"beef");
	/// Key type for ImOnline module, built-in. Identified as `imon`.
	pub const IM_ONLINE: KeyTypeId = KeyTypeId(*b"imon");
	/// Key type for AuthorityDiscovery module, built-in. Identified as `audi`.
	pub const AUTHORITY_DISCOVERY: KeyTypeId = KeyTypeId(*b"audi");
	/// Key type for staking, built-in. Identified as `stak`.
	pub const STAKING: KeyTypeId = KeyTypeId(*b"stak");
	/// A key type for signing statements
	pub const STATEMENT: KeyTypeId = KeyTypeId(*b"stmt");
	/// Key type for Mixnet module, used to sign key-exchange public keys. Identified as `mixn`.
	pub const MIXNET: KeyTypeId = KeyTypeId(*b"mixn");
	/// A key type ID useful for tests.
	pub const DUMMY: KeyTypeId = KeyTypeId(*b"dumy");
}

/// Create random values of `Self` given a stream of entropy.
pub trait FromEntropy: Sized {
	/// Create a random value of `Self` given a stream of random bytes on `input`. May only fail if
	/// `input` has an error.
	fn from_entropy(input: &mut impl codec::Input) -> Result<Self, codec::Error>;
}

impl FromEntropy for bool {
	fn from_entropy(input: &mut impl codec::Input) -> Result<Self, codec::Error> {
		Ok(input.read_byte()? % 2 == 1)
	}
}

/// Create the unit type for any given input.
impl FromEntropy for () {
	fn from_entropy(_: &mut impl codec::Input) -> Result<Self, codec::Error> {
		Ok(())
	}
}

macro_rules! impl_from_entropy {
	($type:ty , $( $others:tt )*) => {
		impl_from_entropy!($type);
		impl_from_entropy!($( $others )*);
	};
	($type:ty) => {
		impl FromEntropy for $type {
			fn from_entropy(input: &mut impl codec::Input) -> Result<Self, codec::Error> {
				<Self as codec::Decode>::decode(input)
			}
		}
	}
}

macro_rules! impl_from_entropy_base {
	($type:ty , $( $others:tt )*) => {
		impl_from_entropy_base!($type);
		impl_from_entropy_base!($( $others )*);
	};
	($type:ty) => {
		impl_from_entropy!($type,
			[$type; 1], [$type; 2], [$type; 3], [$type; 4], [$type; 5], [$type; 6], [$type; 7], [$type; 8],
			[$type; 9], [$type; 10], [$type; 11], [$type; 12], [$type; 13], [$type; 14], [$type; 15], [$type; 16],
			[$type; 17], [$type; 18], [$type; 19], [$type; 20], [$type; 21], [$type; 22], [$type; 23], [$type; 24],
			[$type; 25], [$type; 26], [$type; 27], [$type; 28], [$type; 29], [$type; 30], [$type; 31], [$type; 32],
			[$type; 36], [$type; 40], [$type; 44], [$type; 48], [$type; 56], [$type; 64], [$type; 72], [$type; 80],
			[$type; 96], [$type; 112], [$type; 128], [$type; 160], [$type; 177], [$type; 192], [$type; 224], [$type; 256]
		);
	}
}

impl_from_entropy_base!(u8, u16, u32, u64, u128, i8, i16, i32, i64, i128);

#[cfg(test)]
mod tests {
	use super::*;
	use crate::DeriveJunction;

	#[derive(Clone, Eq, PartialEq, Debug)]
	enum TestPair {
		Generated,
		GeneratedWithPhrase,
		GeneratedFromPhrase { phrase: String, password: Option<String> },
		Standard { phrase: String, password: Option<String>, path: Vec<DeriveJunction> },
		Seed(Vec<u8>),
	}
	impl Default for TestPair {
		fn default() -> Self {
			TestPair::Generated
		}
	}
	impl CryptoType for TestPair {
		type Pair = Self;
	}

	#[derive(Clone, PartialEq, Eq, Hash, Default)]
	struct TestPublic;
	impl AsRef<[u8]> for TestPublic {
		fn as_ref(&self) -> &[u8] {
			&[]
		}
	}
	impl AsMut<[u8]> for TestPublic {
		fn as_mut(&mut self) -> &mut [u8] {
			&mut []
		}
	}
	impl<'a> TryFrom<&'a [u8]> for TestPublic {
		type Error = ();

		fn try_from(data: &'a [u8]) -> Result<Self, ()> {
			Self::from_slice(data)
		}
	}
	impl CryptoType for TestPublic {
		type Pair = TestPair;
	}
	impl Derive for TestPublic {}
	impl ByteArray for TestPublic {
		const LEN: usize = 0;
		fn from_slice(bytes: &[u8]) -> Result<Self, ()> {
			if bytes.is_empty() {
				Ok(Self)
			} else {
				Err(())
			}
		}
		fn as_slice(&self) -> &[u8] {
			&[]
		}
		fn to_raw_vec(&self) -> Vec<u8> {
			vec![]
		}
	}
	impl Public for TestPublic {}
	impl Pair for TestPair {
		type Public = TestPublic;
		type Seed = [u8; 8];
		type Signature = [u8; 0];

		fn generate() -> (Self, <Self as Pair>::Seed) {
			(TestPair::Generated, [0u8; 8])
		}

		fn generate_with_phrase(_password: Option<&str>) -> (Self, String, <Self as Pair>::Seed) {
			(TestPair::GeneratedWithPhrase, "".into(), [0u8; 8])
		}

		fn from_phrase(
			phrase: &str,
			password: Option<&str>,
		) -> Result<(Self, <Self as Pair>::Seed), SecretStringError> {
			Ok((
				TestPair::GeneratedFromPhrase {
					phrase: phrase.to_owned(),
					password: password.map(Into::into),
				},
				[0u8; 8],
			))
		}

		fn derive<Iter: Iterator<Item = DeriveJunction>>(
			&self,
			path_iter: Iter,
			_: Option<[u8; 8]>,
		) -> Result<(Self, Option<[u8; 8]>), DeriveError> {
			Ok((
				match self.clone() {
					TestPair::Standard { phrase, password, path } => TestPair::Standard {
						phrase,
						password,
						path: path.into_iter().chain(path_iter).collect(),
					},
					TestPair::GeneratedFromPhrase { phrase, password } =>
						TestPair::Standard { phrase, password, path: path_iter.collect() },
					x =>
						if path_iter.count() == 0 {
							x
						} else {
							return Err(DeriveError::SoftKeyInPath)
						},
				},
				None,
			))
		}

		fn sign(&self, _message: &[u8]) -> Self::Signature {
			[]
		}

		fn verify<M: AsRef<[u8]>>(_: &Self::Signature, _: M, _: &Self::Public) -> bool {
			true
		}

		fn public(&self) -> Self::Public {
			TestPublic
		}

		fn from_seed_slice(seed: &[u8]) -> Result<Self, SecretStringError> {
			Ok(TestPair::Seed(seed.to_owned()))
		}

		fn to_raw_vec(&self) -> Vec<u8> {
			vec![]
		}
	}

	#[test]
	fn interpret_std_seed_should_work() {
		assert_eq!(
			TestPair::from_string("0x0123456789abcdef", None),
			Ok(TestPair::Seed(array_bytes::hex2bytes_unchecked("0123456789abcdef")))
		);
	}

	#[test]
	fn password_override_should_work() {
		assert_eq!(
			TestPair::from_string("hello world///password", None),
			TestPair::from_string("hello world", Some("password")),
		);
		assert_eq!(
			TestPair::from_string("hello world///password", None),
			TestPair::from_string("hello world///other password", Some("password")),
		);
	}

	#[test]
	fn interpret_std_secret_string_should_work() {
		assert_eq!(
			TestPair::from_string("hello world", None),
			Ok(TestPair::Standard {
				phrase: "hello world".to_owned(),
				password: None,
				path: vec![]
			})
		);
		assert_eq!(
			TestPair::from_string("hello world/1", None),
			Ok(TestPair::Standard {
				phrase: "hello world".to_owned(),
				password: None,
				path: vec![DeriveJunction::soft(1)]
			})
		);
		assert_eq!(
			TestPair::from_string("hello world/DOT", None),
			Ok(TestPair::Standard {
				phrase: "hello world".to_owned(),
				password: None,
				path: vec![DeriveJunction::soft("DOT")]
			})
		);
		assert_eq!(
			TestPair::from_string("hello world/0123456789012345678901234567890123456789", None),
			Ok(TestPair::Standard {
				phrase: "hello world".to_owned(),
				password: None,
				path: vec![DeriveJunction::soft("0123456789012345678901234567890123456789")]
			})
		);
		assert_eq!(
			TestPair::from_string("hello world//1", None),
			Ok(TestPair::Standard {
				phrase: "hello world".to_owned(),
				password: None,
				path: vec![DeriveJunction::hard(1)]
			})
		);
		assert_eq!(
			TestPair::from_string("hello world//DOT", None),
			Ok(TestPair::Standard {
				phrase: "hello world".to_owned(),
				password: None,
				path: vec![DeriveJunction::hard("DOT")]
			})
		);
		assert_eq!(
			TestPair::from_string("hello world//0123456789012345678901234567890123456789", None),
			Ok(TestPair::Standard {
				phrase: "hello world".to_owned(),
				password: None,
				path: vec![DeriveJunction::hard("0123456789012345678901234567890123456789")]
			})
		);
		assert_eq!(
			TestPair::from_string("hello world//1/DOT", None),
			Ok(TestPair::Standard {
				phrase: "hello world".to_owned(),
				password: None,
				path: vec![DeriveJunction::hard(1), DeriveJunction::soft("DOT")]
			})
		);
		assert_eq!(
			TestPair::from_string("hello world//DOT/1", None),
			Ok(TestPair::Standard {
				phrase: "hello world".to_owned(),
				password: None,
				path: vec![DeriveJunction::hard("DOT"), DeriveJunction::soft(1)]
			})
		);
		assert_eq!(
			TestPair::from_string("hello world///password", None),
			Ok(TestPair::Standard {
				phrase: "hello world".to_owned(),
				password: Some("password".to_owned()),
				path: vec![]
			})
		);
		assert_eq!(
			TestPair::from_string("hello world//1/DOT///password", None),
			Ok(TestPair::Standard {
				phrase: "hello world".to_owned(),
				password: Some("password".to_owned()),
				path: vec![DeriveJunction::hard(1), DeriveJunction::soft("DOT")]
			})
		);
		assert_eq!(
			TestPair::from_string("hello world/1//DOT///password", None),
			Ok(TestPair::Standard {
				phrase: "hello world".to_owned(),
				password: Some("password".to_owned()),
				path: vec![DeriveJunction::soft(1), DeriveJunction::hard("DOT")]
			})
		);
	}

	#[test]
	fn accountid_32_from_str_works() {
		use std::str::FromStr;
		assert!(AccountId32::from_str("5G9VdMwXvzza9pS8qE8ZHJk3CheHW9uucBn9ngW4C1gmmzpv").is_ok());
		assert!(AccountId32::from_str(
			"5c55177d67b064bb5d189a3e1ddad9bc6646e02e64d6e308f5acbb1533ac430d"
		)
		.is_ok());
		assert!(AccountId32::from_str(
			"0x5c55177d67b064bb5d189a3e1ddad9bc6646e02e64d6e308f5acbb1533ac430d"
		)
		.is_ok());

		assert_eq!(
			AccountId32::from_str("99G9VdMwXvzza9pS8qE8ZHJk3CheHW9uucBn9ngW4C1gmmzpv").unwrap_err(),
			"invalid ss58 address.",
		);
		assert_eq!(
			AccountId32::from_str(
				"gc55177d67b064bb5d189a3e1ddad9bc6646e02e64d6e308f5acbb1533ac430d"
			)
			.unwrap_err(),
			"invalid hex address.",
		);
		assert_eq!(
			AccountId32::from_str(
				"0xgc55177d67b064bb5d189a3e1ddad9bc6646e02e64d6e308f5acbb1533ac430d"
			)
			.unwrap_err(),
			"invalid hex address.",
		);

		// valid hex but invalid length will be treated as ss58.
		assert_eq!(
			AccountId32::from_str(
				"55c55177d67b064bb5d189a3e1ddad9bc6646e02e64d6e308f5acbb1533ac430d"
			)
			.unwrap_err(),
			"invalid ss58 address.",
		);
	}
}<|MERGE_RESOLUTION|>--- conflicted
+++ resolved
@@ -18,11 +18,6 @@
 //! Cryptographic utilities.
 
 use crate::{ed25519, sr25519};
-#[cfg(feature = "std")]
-<<<<<<< HEAD
-use bip39::MnemonicType;
-=======
->>>>>>> a69da4a8
 use bip39::{Language, Mnemonic};
 use codec::{Decode, Encode, MaxEncodedLen};
 #[cfg(feature = "std")]
